#ifndef LF_H
#define LF_H

/**
 * @file lf.h
 * Contains declarations needed for working with RDMA using LibFabric libraries,
 * including the Resources class and global setup functions.
 */

#include <map>
#include <thread>
#include <rdma/fabric.h>

#include "derecho/derecho_type_definitions.h"

#define LF_VERSION FI_VERSION(1,5)

namespace sst {

struct lf_sender_ctxt {
  uint32_t      ce_idx; // index into the comepletion entry vector. - 0xFFFFFFFF for invalid
  uint32_t      remote_id; // thread id of the sender
};

/**
 * Represents the set of RDMA resources needed to maintain a two-way connection
 * to a single remote node.
 */
class _resources {
private:
    /** Connect the queue pair
     * 
     * @param is_lf_server This parameter decide local role in connection.
     *     If is_lf_server is true, it waits on PEP for connection from remote
     *     side. Otherwise, it initiate a connection to remote side.
     */
    void connect_endpoint(bool is_lf_server);
    /** Initialize resource endpoint using fi_info
     *
     * @param fi The fi_info object
     * @return 0 for success.
     */
    int init_endpoint(struct fi_info *fi);

protected:
    /** 
     * post read/write request
     * 
     * @param ctxt - pointer to the sender context, caller should maintain the
     *     ownership of this context until completion.
     * @param offset - The offset within the remote buffer to read/write
     * @param size - The number of bytes to read/write
     * @param op - 0 for read and 1 for write
     * @param return the return code for operation.
     */
    int post_remote_send(struct lf_sender_ctxt *ctxt, const long long int offset, const long long int size,
                         const int op, const bool completion);
public:
    /** ID of the remote node. */
    int remote_id;
    /** tx/rx completion queue */
    // struct fid_cq *txcq, *rxcq; - moved to g_ctxt
    /** Handle for the LibFabric endpoint. */
    struct fid_ep *ep;
    /** memory region for remote writer */
    struct fid_mr *write_mr;
    /** memory region for remote writer */
    struct fid_mr *read_mr;
    /** Pointer to the memory buffer used for local writes.*/
    char *write_buf;
    /** Pointer to the memory buffer used for the results of RDMA remote reads. */
    char *read_buf;
    /** key for local read buffer */
    uint64_t mr_lrkey;
    /** key for local write buffer */
    uint64_t mr_lwkey;
    /** key for remote write buffer */
    uint64_t mr_rwkey;
    /** remote write memory address */
    fi_addr_t remote_fi_addr;
    /** the event queue */
    struct fid_eq * eq;

    /**
     * Constructor
     * Initializes the resources. Registers write_addr and read_addr as the read
     * and write buffers and connects a queue pair with the specified remote node.
     *
     * @param r_id The node id of the remote node to connect to.
     * @param write_addr A pointer to the memory to use as the write buffer. This
     * is where data should be written locally in order to send it in an RDMA write
     * to the remote node.
     * @param read_addr A pointer to the memory to use as the read buffer. This is
     * where the results of RDMA reads from the remote node will arrive.
     * @param size_w The size of the write buffer (in bytes).
     * @param size_r The size of the read buffer (in bytes).
     * @param is_lf_server Is local node a libfabric server or client. A libfabric
     *         client initiates connection to the passive endpoint of the remote 
     *         node, while a libfabric server waiting for the conneciton using its
     *         local passive endpoint.
     */
    _resources(int r_id, char *write_addr, char *read_addr, int size_w,
              int size_r, int is_lf_server);
    /** Destroys the resources. */
    virtual ~_resources();
};

class resources : public _resources {
  public:
    /** constructor */
    resources(int r_id, char *write_addr, char *read_addr, int size_w,
              int size_r, int is_lf_server) : 
      _resources(r_id,write_addr,read_addr,size_w,size_r,is_lf_server) {
    }

    /*
      wrapper functions that make up the user interface
      all call post_remote_send with different parameters
    */

    /** Post an RDMA read at the beginning address of remote memory. */
    void post_remote_read(const long long int size);
    /** Post an RDMA read at an offset into remote memory. */
    void post_remote_read(const long long int offset, const long long int size);
    /** Post an RDMA write at the beginning address of remote memory. */
    void post_remote_write(const long long int size);
    /** Post an RDMA write at an offset into remote memory. */
    void post_remote_write(const long long int offset, long long int size);
    void post_remote_write_with_completion(struct lf_sender_ctxt *ctxt, const long long int size);
    /** Post an RDMA write at an offset into remote memory. */
    void post_remote_write_with_completion(struct lf_sender_ctxt *ctxt, const long long int offset, const long long int size);
};

class resources_two_sided : public _resources {
    int post_receive(struct lf_sender_ctxt *ctxt, const long long int offset, const long long int size);

public:
    /** constructor */
    resources_two_sided(int r_id, char *write_addr, char *read_addr, int size_w,
              int size_r, int is_lf_server) : 
      _resources(r_id,write_addr,read_addr,size_w,size_r,is_lf_server) {
    }

    void post_two_sided_send(const long long int size);
    /** Post an RDMA write at an offset into remote memory. */
    void post_two_sided_send(const long long int offset, long long int size);
    void post_two_sided_send_with_completion(struct lf_sender_ctxt *ctxt, const long long int size);
    /** Post an RDMA write at an offset into remote memory. */
    void post_two_sided_send_with_completion(struct lf_sender_ctxt *ctxt, const long long int offset, const long long int size);
    void post_two_sided_receive(struct lf_sender_ctxt *ctxt, const long long int size);
    void post_two_sided_receive(struct lf_sender_ctxt *ctxt, const long long int offset, const long long int size);
};

/**
 * add a new node to sst_connection set.
 */
<<<<<<< HEAD
bool add_node(uint32_t new_id, const std::pair<ip_addr_t, uint16_t>& new_ip_addr_and_port);
=======
bool add_node(uint32_t new_id, const std::string new_ip_addr);
/**
 * Removes a node from the SST TCP connections set
 */
bool remove_node(uint32_t node_id);
>>>>>>> e8b64478
/** sync
 * @param r_id - ID of the node to exchange data with.
 */
bool sync(uint32_t r_id);
/** 
 * Initializes the global libfabric resources. Must be called before creating
 * or using any SST instance. 
 * 
 * @param ip_addres A map from rank to string??
 * @param node_rank rank of this node.
 */
  void lf_initialize(const std::map<uint32_t, std::pair<ip_addr_t, uint16_t>> &ip_addrs_and_ports,
                      uint32_t node_rank);
/** Polls for completion of a single posted remote write. */
std::pair<uint32_t, std::pair<int32_t, int32_t>> lf_poll_completion(); 
/** Shutdown the polling thread. */
void shutdown_polling_thread();
/** Destroys the global libfabric resources. */
void lf_destroy();
}  // namespace sst

#endif  // LF_H<|MERGE_RESOLUTION|>--- conflicted
+++ resolved
@@ -154,15 +154,11 @@
 /**
  * add a new node to sst_connection set.
  */
-<<<<<<< HEAD
 bool add_node(uint32_t new_id, const std::pair<ip_addr_t, uint16_t>& new_ip_addr_and_port);
-=======
-bool add_node(uint32_t new_id, const std::string new_ip_addr);
 /**
  * Removes a node from the SST TCP connections set
  */
 bool remove_node(uint32_t node_id);
->>>>>>> e8b64478
 /** sync
  * @param r_id - ID of the node to exchange data with.
  */
