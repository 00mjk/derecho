--- conflicted
+++ resolved
@@ -619,11 +619,8 @@
     std::map<subgroup_id_t, uint32_t> subgroup_to_num_received_offset;
     std::map<subgroup_id_t, std::vector<node_id_t>> subgroup_to_membership;
 
-<<<<<<< HEAD
     uint32_t num_received_size = make_subgroup_maps(std::unique_ptr<View>(), *curr_view, subgroup_to_shard_n_index,
-=======
-    uint32_t num_received_size = make_subgroup_maps(*curr_view, subgroup_to_shard_n_index, subgroup_to_senders_n_sender_index,
->>>>>>> 046beaee
+                                                    subgroup_to_senders_n_sender_index,
                                                     subgroup_to_num_received_offset, subgroup_to_membership);
     const auto num_subgroups = curr_view->subgroup_shard_views.size();
     curr_view->gmsSST = std::make_shared<DerechoSST>(
@@ -632,18 +629,11 @@
             num_subgroups, num_received_size);
 
     curr_view->multicast_group = std::make_unique<MulticastGroup>(
-<<<<<<< HEAD
-            curr_view->members, curr_view->members[curr_view->my_rank],
-            curr_view->gmsSST, callbacks, num_subgroups, subgroup_to_shard_n_index,
-            subgroup_to_num_received_offset, subgroup_to_membership, derecho_params,
-            curr_view->failed);
-=======
         curr_view->members, curr_view->members[curr_view->my_rank],
         curr_view->gmsSST, callbacks, num_subgroups, subgroup_to_shard_n_index,
         subgroup_to_senders_n_sender_index,
         subgroup_to_num_received_offset, subgroup_to_membership, derecho_params,
         curr_view->failed);
->>>>>>> 046beaee
 }
 
 void ViewManager::transition_multicast_group() {
@@ -651,8 +641,8 @@
     std::map<subgroup_id_t, std::pair<std::vector<int>, int>> subgroup_to_senders_n_sender_index;
     std::map<subgroup_id_t, uint32_t> subgroup_to_num_received_offset;
     std::map<subgroup_id_t, std::vector<node_id_t>> subgroup_to_membership;
-<<<<<<< HEAD
     uint32_t num_received_size = make_subgroup_maps(curr_view, *next_view, subgroup_to_shard_n_index,
+                                                    subgroup_to_senders_n_sender_index,
                                                     subgroup_to_num_received_offset, subgroup_to_membership);
     const auto num_subgroups = next_view->subgroup_shard_views.size();
     next_view->gmsSST = std::make_shared<DerechoSST>(
@@ -663,27 +653,10 @@
     next_view->multicast_group = std::make_unique<MulticastGroup>(
             next_view->members, next_view->members[next_view->my_rank], next_view->gmsSST,
             std::move(*curr_view->multicast_group), num_subgroups,
-            subgroup_to_shard_n_index,
+            subgroup_to_shard_n_index, subgroup_to_senders_n_sender_index,
             subgroup_to_num_received_offset, subgroup_to_membership,
             next_view->failed);
-=======
-    uint32_t num_received_size = make_subgroup_maps(newView, subgroup_to_shard_n_index, subgroup_to_senders_n_sender_index,
-                                                    subgroup_to_num_received_offset, subgroup_to_membership);
-    const auto num_subgroups = curr_view->shard_views_by_subgroup.size();  //largest subgroup ID + 1
-    newView.gmsSST = std::make_shared<DerechoSST>(
-        sst::SSTParams(newView.members, newView.members[newView.my_rank],
-                       [this](const uint32_t node_id) { report_failure(node_id); }, newView.failed, false),
-        num_subgroups, num_received_size);
-
-    //Still todo: Handle cases where curr_view->is_adequately_provisioned == false,
-    //which means the subgroup maps may be invalid
-    newView.multicast_group = std::make_unique<MulticastGroup>(
-        newView.members, newView.members[newView.my_rank], newView.gmsSST,
-        std::move(*curr_view->multicast_group), num_subgroups,
-        subgroup_to_shard_n_index, subgroup_to_senders_n_sender_index,
-        subgroup_to_num_received_offset, subgroup_to_membership,
-        newView.failed);
->>>>>>> 046beaee
+
     curr_view->multicast_group.reset();
 
     // Initialize this node's row in the new SST
@@ -847,17 +820,11 @@
 		if(num_shard_senders > max_shard_senders) {
 		  max_shard_senders = shard_size;
                 }
-<<<<<<< HEAD
                 //Initialize my_rank in the SubView for this node's ID
                 shard_view.my_rank = shard_view.rank_of(curr_view.members[curr_view.my_rank]);
                 if(shard_view.my_rank != -1) {
                     subgroup_to_shard_n_index[next_subgroup_number] = {shard_num, shard_view.my_rank};
-=======
-                auto shard_rank = shard_view.rank_of(curr_view.members[curr_view.my_rank]);
-                if(shard_rank != -1) {
-                    subgroup_to_shard_n_index[next_subgroup_number] = {shard_num, shard_rank};
-		    subgroup_to_senders_n_sender_index[next_subgroup_number] = {shard_view.is_sender, shard_view.sender_rank_of(shard_rank)};
->>>>>>> 046beaee
+                    subgroup_to_senders_n_sender_index[next_subgroup_number] = {shard_view.is_sender, shard_view.sender_rank_of(shard_rank)};
                     subgroup_to_num_received_offset[next_subgroup_number] = subgroup_offset;
                     subgroup_to_membership[next_subgroup_number] = shard_view.members;
                 }
@@ -878,17 +845,10 @@
                 }
             }
             /* Pull the shard->SubView mapping out of the subgroup membership list
-<<<<<<< HEAD
              * and save it under its subgroup ID (which was shard_views_by_subgroup.size()) */
             curr_view.subgroup_shard_views.emplace_back(
                     std::move(subgroup_shard_views[subgroup_index]));
-            subgroup_offset += max_shard_members;
-=======
-             * and save it with its new subgroup ID */
-            curr_view.shard_views_by_subgroup.emplace_back(
-                std::move(subgroup_shard_views[subgroup_index]));
             subgroup_offset += max_shard_senders;
->>>>>>> 046beaee
         }
     }
     return subgroup_offset;
