/**
 * @file ViewManager.cpp
 *
 * @date Feb 6, 2017
 */

#include <arpa/inet.h>

#include "derecho_exception.h"
#include "view_manager.h"
#include <persistent/Persistent.hpp>

namespace derecho {

using lock_guard_t = std::lock_guard<std::mutex>;
using unique_lock_t = std::unique_lock<std::mutex>;
using shared_lock_t = std::shared_lock<std::shared_timed_mutex>;

ViewManager::ViewManager(const node_id_t my_id,
                         const ip_addr my_ip,
                         CallbackSet callbacks,
                         const SubgroupInfo& subgroup_info,
                         const DerechoParams& derecho_params,
                         const persistence_manager_callbacks_t& _persistence_manager_callbacks,
                         std::vector<view_upcall_t> _view_upcalls,
                         const int gms_port)
        : whenlog(logger(spdlog::get("debug_log")),)
          gms_port(gms_port),
          curr_view(std::make_unique<View>(0, std::vector<node_id_t>{my_id}, std::vector<ip_addr>{my_ip},
                                           std::vector<char>{0}, std::vector<node_id_t>{}, std::vector<node_id_t>{}, 0)),
          server_socket(gms_port),
          thread_shutdown(false),
          view_upcalls(_view_upcalls),
          subgroup_info(subgroup_info),
          derecho_params(derecho_params),
          persistence_manager_callbacks(_persistence_manager_callbacks) {
    std::map<subgroup_id_t, SubgroupSettings> subgroup_settings_map;
    uint32_t num_received_size = 0;
    await_first_view(my_id, subgroup_settings_map, num_received_size);

    curr_view->my_rank = curr_view->rank_of(my_id);
    last_suspected = std::vector<bool>(curr_view->members.size());
    initialize_rdmc_sst();

    persistent::saveObject(*curr_view);

    whenlog(logger->debug("Initializing SST and RDMC for the first time.");)
    construct_multicast_group(callbacks, derecho_params, subgroup_settings_map, num_received_size);
}

ViewManager::ViewManager(const node_id_t my_id,
                         tcp::socket& leader_connection,
                         CallbackSet callbacks,
                         const SubgroupInfo& subgroup_info,
                         const persistence_manager_callbacks_t& _persistence_manager_callbacks,
                         std::vector<view_upcall_t> _view_upcalls,
                         const int gms_port)
        : whenlog(logger(spdlog::get("debug_log")),)
          gms_port(gms_port),
          server_socket(gms_port),
          thread_shutdown(false),
          view_upcalls(_view_upcalls),
          subgroup_info(subgroup_info),
          derecho_params(0, 0, 0),
          persistence_manager_callbacks(_persistence_manager_callbacks) {
    //First, receive the view and parameters over the given socket
    receive_configuration(my_id, leader_connection);

    //Set this while we still know my_id
    curr_view->my_rank = curr_view->rank_of(my_id);

    last_suspected = std::vector<bool>(curr_view->members.size());

    initialize_rdmc_sst();
    persistent::saveObject(*curr_view);

    std::map<subgroup_id_t, SubgroupSettings> subgroup_settings_map;
    uint32_t num_received_size = make_subgroup_maps(std::unique_ptr<View>(), *curr_view, subgroup_settings_map);
    whenlog(logger->debug("Initializing SST and RDMC for the first time.");)
    construct_multicast_group(callbacks, derecho_params, subgroup_settings_map, num_received_size);
    curr_view->gmsSST->vid[curr_view->my_rank] = curr_view->vid;
}

ViewManager::ViewManager(const std::string& recovery_filename,
                         const node_id_t my_id,
                         const ip_addr my_ip,
                         CallbackSet callbacks,
                         const SubgroupInfo& subgroup_info,
                         const persistence_manager_callbacks_t& _persistence_manager_callbacks,
                         const DerechoParams& derecho_params,
                         std::vector<view_upcall_t> _view_upcalls,
                         const int gms_port)
        : whenlog(logger(spdlog::get("debug_log")),)
          gms_port(gms_port),
          server_socket(gms_port),
          thread_shutdown(false),
          view_upcalls(_view_upcalls),
          subgroup_info(subgroup_info),
          derecho_params(derecho_params),
          persistence_manager_callbacks(_persistence_manager_callbacks) {
    auto last_view = persistent::loadObject<View>();
    std::map<subgroup_id_t, SubgroupSettings> subgroup_settings_map;
    uint32_t num_received_size = 0;

    if(my_id != last_view->members[last_view->rank_of_leader()]) {
        tcp::socket leader_socket(last_view->member_ips[last_view->rank_of_leader()], gms_port);
        receive_configuration(my_id, leader_socket);
        //derecho_params will be initialized by the existing view's leader
        num_received_size = make_subgroup_maps(last_view, *curr_view, subgroup_settings_map);
        curr_view->my_rank = curr_view->rank_of(my_id);
        initialize_rdmc_sst();
    } else {
        /* This should only happen if an entire group failed and the leader is restarting;
         * otherwise the view obtained from the recovery script will have a leader that is
         * not me. So reset to an empty view and wait for the first non-leader member to
         * restart and join. */
        curr_view = std::make_unique<View>(last_view->vid + 1,
                                           std::vector<node_id_t>{my_id},
                                           std::vector<ip_addr>{my_ip},
                                           std::vector<char>{0});
        initialize_rdmc_sst();

        await_first_view(my_id, subgroup_settings_map, num_received_size);
    }
    curr_view->my_rank = curr_view->rank_of(my_id);
    last_suspected = std::vector<bool>(curr_view->members.size());

    //since the View just changed, and we're definitely in persistent mode, persist it again
    persistent::saveObject(*curr_view);

    whenlog(logger->debug("Initializing SST and RDMC for the first time.");)
    construct_multicast_group(callbacks, derecho_params, subgroup_settings_map, num_received_size);
    curr_view->gmsSST->vid[curr_view->my_rank] = curr_view->vid;
}

ViewManager::~ViewManager() {
    thread_shutdown = true;
    // force accept to return.
    tcp::socket s{"localhost", gms_port};
    if(client_listener_thread.joinable()) {
        client_listener_thread.join();
    }
    old_views_cv.notify_all();
    if(old_view_cleanup_thread.joinable()) {
        old_view_cleanup_thread.join();
    }
}

/* ----------  1. Constructor Components ------------- */

void ViewManager::receive_configuration(node_id_t my_id, tcp::socket& leader_connection) {
    whenlog(logger->debug("Successfully connected to leader, about to receive the View.");)
    node_id_t leader_id = 0;
    leader_connection.exchange(my_id, leader_id);

    //The leader will first send the size of the necessary buffer, then the serialized View
    std::size_t size_of_view;
    bool success = leader_connection.read(size_of_view);
    assert_always(success);
    char buffer[size_of_view];
    success = leader_connection.read(buffer, size_of_view);
    assert(success);
    curr_view = mutils::from_bytes<View>(nullptr, buffer);
    //The leader will first send the size of the necessary buffer, then the serialized DerechoParams
    std::size_t size_of_derecho_params;
    success = leader_connection.read(size_of_derecho_params);
    char buffer2[size_of_derecho_params];
    success = leader_connection.read(buffer2, size_of_derecho_params);
    assert(success);
    std::unique_ptr<DerechoParams> params_ptr = mutils::from_bytes<DerechoParams>(nullptr, buffer2);
    derecho_params = *params_ptr;
}

void ViewManager::finish_setup() {
    curr_view->gmsSST->put();
    curr_view->gmsSST->sync_with_members();
    whenlog(logger->debug("Done setting up initial SST and RDMC");)

    if(curr_view->vid != 0) {
        // If this node is joining an existing group with a non-initial view, copy the leader's num_changes, num_acked, and num_committed
        // Otherwise, you'll immediately think that there's a new proposed view change because gmsSST.num_changes[leader] > num_acked[my_rank]
        curr_view->gmsSST->init_local_change_proposals(curr_view->rank_of_leader());
        curr_view->gmsSST->put();
        whenlog(logger->debug("Joining node initialized its SST row from the leader");)
    }

    create_threads();
    register_predicates();

    shared_lock_t lock(view_mutex);
    for(auto& view_upcall : view_upcalls) {
        view_upcall(*curr_view);
    }
}

void ViewManager::start() {
    whenlog(logger->debug("Starting predicate evaluation");)
    curr_view->gmsSST->start_predicate_evaluation();
}

void ViewManager::await_first_view(const node_id_t my_id,
                                   std::map<subgroup_id_t, SubgroupSettings>& subgroup_settings,
                                   uint32_t& num_received_size) {
    std::list<tcp::socket> waiting_join_sockets;
    curr_view->is_adequately_provisioned = false;
    bool joiner_failed;
    do {
        while(!curr_view->is_adequately_provisioned) {
            tcp::socket client_socket = server_socket.accept();
            node_id_t joiner_id = 0;
            client_socket.exchange(my_id, joiner_id);
            ip_addr& joiner_ip = client_socket.remote_ip;
            ip_addr my_ip = client_socket.get_self_ip();
            //Construct a new view by appending this joiner to the previous view
            //None of these views are ever installed, so we don't use curr_view/next_view like normal
            curr_view = std::make_unique<View>(curr_view->vid,
                                               functional_append(curr_view->members, joiner_id),
                                               functional_append(curr_view->member_ips, joiner_ip),
                                               std::vector<char>(curr_view->num_members + 1, 0),
                                               functional_append(curr_view->joined, joiner_id));
            num_received_size = make_subgroup_maps(std::unique_ptr<View>(), *curr_view, subgroup_settings);
            waiting_join_sockets.emplace_back(std::move(client_socket));
        }
        /* Now that enough joiners are queued up to make an adequate view,
         * send it to all of them.  */
        joiner_failed = false;
        while(!waiting_join_sockets.empty()) {
            ip_addr& joiner_ip = waiting_join_sockets.front().remote_ip;
            node_id_t joiner_id = curr_view->members[curr_view->rank_of(joiner_ip)];
            auto bind_socket_write = [&waiting_join_sockets](const char* bytes, std::size_t size) {
                bool success = waiting_join_sockets.front().write(bytes, size);
                assert_always(success);
            };
            std::size_t size_of_view = mutils::bytes_size(*curr_view);
            bool write_success = waiting_join_sockets.front().write(size_of_view);
            if(!write_success) {
                //The client crashed while waiting to join, so we must remove it from the view and try again
                waiting_join_sockets.pop_front();
                std::vector<node_id_t> filtered_members(curr_view->members.size() - 1);
                std::vector<ip_addr> filtered_ips(curr_view->member_ips.size() - 1);
                std::vector<node_id_t> filtered_joiners(curr_view->joined.size() - 1);
                std::remove_copy(curr_view->members.begin(), curr_view->members.end(),
                                 filtered_members.begin(), joiner_id);
                std::remove_copy(curr_view->member_ips.begin(), curr_view->member_ips.end(),
                                 filtered_ips.begin(), joiner_ip);
                std::remove_copy(curr_view->joined.begin(), curr_view->joined.end(),
                                 filtered_joiners.begin(), joiner_id);
                curr_view = std::make_unique<View>(0, filtered_members, filtered_ips,
                                                   std::vector<char>(curr_view->num_members - 1, 0), filtered_joiners);
                /* This will update curr_view->is_adequately_provisioned, so now we must
                 * start over from the beginning and test if we need to wait for more joiners. */
                num_received_size = make_subgroup_maps(std::unique_ptr<View>(), *curr_view, subgroup_settings);
                joiner_failed = true;
                break;
            }
            mutils::post_object(bind_socket_write, *curr_view);
            std::size_t size_of_derecho_params = mutils::bytes_size(derecho_params);
            waiting_join_sockets.front().write(size_of_derecho_params);
            mutils::post_object(bind_socket_write, derecho_params);
            //Send a "0" as the size of the "old shard leaders" vector, since there are no old leaders
            mutils::post_object(bind_socket_write, std::size_t{0});
            waiting_join_sockets.pop_front();
        }
    } while(joiner_failed);
}

void ViewManager::initialize_rdmc_sst() {
    // construct member_ips
    auto member_ips_map = make_member_ips_map(*curr_view);
    if(!rdmc::initialize(member_ips_map, curr_view->members[curr_view->my_rank])) {
        std::cout << "Global setup failed" << std::endl;
        exit(0);
    }
    sst::verbs_initialize(member_ips_map, curr_view->members[curr_view->my_rank]);
}

std::map<node_id_t, ip_addr> ViewManager::make_member_ips_map(const View& view) {
    std::map<node_id_t, ip_addr> member_ips_map;
    size_t num_members = view.members.size();
    for(uint i = 0; i < num_members; ++i) {
        if(!view.failed[i]) {
            member_ips_map[view.members[i]] = view.member_ips[i];
        }
    }
    return member_ips_map;
}

void ViewManager::create_threads() {
    client_listener_thread = std::thread{[this]() {
        pthread_setname_np(pthread_self(), "client_thread");
        while(!thread_shutdown) {
            tcp::socket client_socket = server_socket.accept();
            whenlog(logger->debug("Background thread got a client connection from {}", client_socket.remote_ip);)
            pending_join_sockets.locked().access.emplace_back(std::move(client_socket));
        }
        std::cout << "Connection listener thread shutting down." << std::endl;
    }};

    old_view_cleanup_thread = std::thread([this]() {
        pthread_setname_np(pthread_self(), "old_view");
        while(!thread_shutdown) {
            unique_lock_t old_views_lock(old_views_mutex);
            old_views_cv.wait(old_views_lock, [this]() {
                return !old_views.empty() || thread_shutdown;
            });
            if(!thread_shutdown) {
                old_views.front().reset();
                old_views.pop();
            }
        }
        std::cout << "Old View cleanup thread shutting down." << std::endl;
    });
}

void ViewManager::register_predicates() {
    /* Note that each trigger function must be wrapped in a lambda because it's
     * a member function, and lambdas are the only way to bind "this" to a member
     * function invocation. */
    auto suspected_changed = [this](const DerechoSST& sst) {
        return suspected_not_equal(sst, last_suspected);
    };
    auto suspected_changed_trig = [this](DerechoSST& sst) { new_suspicion(sst); };

    auto start_join_pred = [this](const DerechoSST& sst) {
        return curr_view->i_am_leader() && has_pending_join();
    };
    auto start_join_trig = [this](DerechoSST& sst) { leader_start_join(sst); };

    auto change_commit_ready = [this](const DerechoSST& gmsSST) {
        return curr_view->i_am_leader()
               && min_acked(gmsSST, curr_view->failed) > gmsSST.num_committed[gmsSST.get_local_index()];
    };
    auto commit_change = [this](DerechoSST& sst) { leader_commit_change(sst); };

    auto leader_proposed_change = [this](const DerechoSST& gmsSST) {
        return gmsSST.num_changes[curr_view->rank_of_leader()]
               > gmsSST.num_acked[gmsSST.get_local_index()];
    };
    auto ack_proposed_change = [this](DerechoSST& sst) { acknowledge_proposed_change(sst); };

    auto leader_committed_changes = [this](const DerechoSST& gmsSST) {
        return gmsSST.num_committed[curr_view->rank_of_leader()]
               > gmsSST.num_installed[curr_view->my_rank];
    };
    auto view_change_trig = [this](DerechoSST& sst) { start_meta_wedge(sst); };

    if(!suspected_changed_handle.is_valid()) {
        suspected_changed_handle = curr_view->gmsSST->predicates.insert(suspected_changed, suspected_changed_trig,
                                                                        sst::PredicateType::RECURRENT);
    }
    if(!start_join_handle.is_valid()) {
        start_join_handle = curr_view->gmsSST->predicates.insert(start_join_pred, start_join_trig,
                                                                 sst::PredicateType::RECURRENT);
    }
    if(!change_commit_ready_handle.is_valid()) {
        change_commit_ready_handle = curr_view->gmsSST->predicates.insert(change_commit_ready, commit_change,
                                                                          sst::PredicateType::RECURRENT);
    }
    if(!leader_proposed_handle.is_valid()) {
        leader_proposed_handle = curr_view->gmsSST->predicates.insert(leader_proposed_change, ack_proposed_change,
                                                                      sst::PredicateType::RECURRENT);
    }
    if(!leader_committed_handle.is_valid()) {
        leader_committed_handle = curr_view->gmsSST->predicates.insert(leader_committed_changes, view_change_trig,
                                                                       sst::PredicateType::ONE_TIME);
    }
}

/* ------------- 2. Predicate-Triggers That Implement View Management Logic ---------- */

void ViewManager::new_suspicion(DerechoSST& gmsSST) {
    whenlog(logger->debug("Suspected[] changed");)
    View& Vc = *curr_view;
    int myRank = curr_view->my_rank;
    // Aggregate suspicions into gmsSST[myRank].Suspected;
    for(int r = 0; r < Vc.num_members; r++) {
        for(int who = 0; who < Vc.num_members; who++) {
            gmssst::set(gmsSST.suspected[myRank][who], gmsSST.suspected[myRank][who] || gmsSST.suspected[r][who]);
        }
    }

    for(int q = 0; q < Vc.num_members; q++) {
        //If this is a new suspicion
        if(gmsSST.suspected[myRank][q] && !Vc.failed[q]) {
            whenlog(logger->debug("New suspicion: node {}", Vc.members[q]);)
            //This is safer than copy_suspected, since suspected[] might change during this loop
            last_suspected[q] = gmsSST.suspected[myRank][q];
            if(Vc.num_failed >= (Vc.num_members + 1) / 2) {
                throw derecho_exception("Majority of a Derecho group simultaneously failed ... shutting down");
            }

            whenlog(logger->debug("GMS telling SST to freeze row {}", q);)
            gmsSST.freeze(q);  // Cease to accept new updates from q
            Vc.multicast_group->wedge();
            gmssst::set(gmsSST.wedged[myRank], true);  // RDMC has halted new sends and receives in theView
            Vc.failed[q] = true;
            Vc.num_failed++;

            if(Vc.num_failed >= (Vc.num_members + 1) / 2) {
                throw derecho_exception("Potential partitioning event: this node is no longer in the majority and must shut down!");
            }

            // push change to gmsSST.suspected[myRank]
            gmsSST.put(gmsSST.suspected.get_base() - gmsSST.getBaseAddress(), gmsSST.changes.get_base() - gmsSST.suspected.get_base());
            // push change to gmsSST.wedged[myRank]
            gmsSST.put(gmsSST.wedged.get_base() - gmsSST.getBaseAddress(), sizeof(gmsSST.wedged[0]));
            if(Vc.i_am_leader() && !changes_contains(gmsSST, Vc.members[q]))  // Leader initiated
            {
                const int next_change_index = gmsSST.num_changes[myRank] - gmsSST.num_installed[myRank];
                if(next_change_index == (int)gmsSST.changes.size()) {
                    throw derecho_exception("Ran out of room in the pending changes list");
                }

                gmssst::set(gmsSST.changes[myRank][next_change_index], Vc.members[q]);  // Reports the failure (note that q NotIn members)
                gmssst::increment(gmsSST.num_changes[myRank]);
                whenlog(logger->debug("Leader proposed a change to remove failed node {}", Vc.members[q]);)
                gmsSST.put((char*)std::addressof(gmsSST.changes[0][next_change_index]) - gmsSST.getBaseAddress(),
                           sizeof(gmsSST.changes[0][next_change_index]));
                gmsSST.put(gmsSST.num_changes.get_base() - gmsSST.getBaseAddress(), sizeof(gmsSST.num_changes[0]));
            }
        }
    }
}

void ViewManager::leader_start_join(DerechoSST& gmsSST) {
    whenlog(logger->debug("GMS handling a new client connection");)
    //C++'s ugly two-step dequeue: leave queue.front() in an invalid state, then delete it
    proposed_join_sockets.emplace_back(std::move(pending_join_sockets.locked().access.front()));
    pending_join_sockets.locked().access.pop_front();
    receive_join(proposed_join_sockets.back());
}

void ViewManager::leader_commit_change(DerechoSST& gmsSST) {
    gmssst::set(gmsSST.num_committed[gmsSST.get_local_index()],
                min_acked(gmsSST, curr_view->failed));  // Leader commits a new request
    whenlog(logger->debug("Leader committing change proposal #{}", gmsSST.num_committed[gmsSST.get_local_index()]);)
    gmsSST.put(gmsSST.num_committed.get_base() - gmsSST.getBaseAddress(), sizeof(gmsSST.num_committed[0]));
}

void ViewManager::acknowledge_proposed_change(DerechoSST& gmsSST) {
    int myRank = gmsSST.get_local_index();
    int leader = curr_view->rank_of_leader();
    whenlog(logger->debug("Detected that leader proposed change #{}. Acknowledging.", gmsSST.num_changes[leader]);)
    if(myRank != leader) {
        // Echo the count
        gmssst::set(gmsSST.num_changes[myRank], gmsSST.num_changes[leader]);

        // Echo (copy) the vector including the new changes
        gmssst::set(gmsSST.changes[myRank], gmsSST.changes[leader], gmsSST.changes.size());
        // Echo the new member's IP
        gmssst::set(gmsSST.joiner_ips[myRank], gmsSST.joiner_ips[leader], gmsSST.joiner_ips.size());
        gmssst::set(gmsSST.num_committed[myRank], gmsSST.num_committed[leader]);
    }

    // Notice a new request, acknowledge it
    gmssst::set(gmsSST.num_acked[myRank], gmsSST.num_changes[myRank]);
    gmsSST.put(gmsSST.changes.get_base() - gmsSST.getBaseAddress(),
               gmsSST.num_received.get_base() - gmsSST.changes.get_base());
    whenlog(logger->debug("Wedging current view.");)
    curr_view->wedge();
    whenlog(logger->debug("Done wedging current view.");)
}

void ViewManager::start_meta_wedge(DerechoSST& gmsSST) {
    whenlog(logger->debug("Meta-wedging view {}", curr_view->vid);)
    // Disable all the other SST predicates, except suspected_changed and the one I'm about to register
    gmsSST.predicates.remove(start_join_handle);
    gmsSST.predicates.remove(change_commit_ready_handle);
    gmsSST.predicates.remove(leader_proposed_handle);

    curr_view->wedge();

    /* We now need to wait for all other nodes to wedge the current view,
     * which is called "meta-wedged." To do that, this predicate trigger
     * creates a new predicate that will fire when meta-wedged is true, and
     * registers the next epoch termination method as its trigger.
     */
    auto is_meta_wedged = [this](const DerechoSST& gmsSST) {
        for(unsigned int n = 0; n < gmsSST.get_num_rows(); ++n) {
            if(!curr_view->failed[n] && !gmsSST.wedged[n]) {
                return false;
            }
        }
        return true;
    };
    auto meta_wedged_continuation = [this](DerechoSST& gmsSST) {
        //Before the first call to terminate_epoch(), heap-allocate this map
        auto next_subgroup_settings = std::make_shared<std::map<subgroup_id_t, SubgroupSettings>>();
        terminate_epoch(next_subgroup_settings, 0, gmsSST);
    };
    gmsSST.predicates.insert(is_meta_wedged, meta_wedged_continuation, sst::PredicateType::ONE_TIME);
}

void ViewManager::terminate_epoch(std::shared_ptr<std::map<subgroup_id_t, SubgroupSettings>> next_subgroup_settings,
                                  uint32_t next_num_received_size,
                                  DerechoSST& gmsSST) {
    whenlog(logger->debug("MetaWedged is true; continuing epoch termination");)
    //If this is the first time terminate_epoch() was called, next_view will still be null
    bool first_call = false;
    if(!next_view) {
        first_call = true;
    }
    std::unique_lock<std::shared_timed_mutex> write_lock(view_mutex);
    next_view = make_next_view(curr_view, gmsSST whenlog(, logger));
    whenlog(logger->debug("Checking provisioning of view {}", next_view->vid);)
    next_subgroup_settings->clear();
    next_num_received_size = make_subgroup_maps(curr_view, *next_view, *next_subgroup_settings);
    if(!next_view->is_adequately_provisioned) {
        whenlog(logger->debug("Next view would not be adequately provisioned, waiting for more joins.");)
        if(first_call) {
            //Re-register the predicates for accepting and acknowledging joins
            register_predicates();
            //But remove the one for start_meta_wedge
            gmsSST.predicates.remove(leader_committed_handle);
        }
        //Construct a predicate that watches for any new committed change that is a join
        int curr_num_committed = gmsSST.num_committed[curr_view->rank_of_leader()];
        auto more_members_joined = [this, curr_num_committed](const DerechoSST& gmsSST) {
            if(gmsSST.num_committed[curr_view->rank_of_leader()] > curr_num_committed) {
                const int committed_count = gmsSST.num_committed[curr_view->rank_of_leader()]
                                            - gmsSST.num_installed[curr_view->rank_of_leader()];
                for(int change_index = curr_num_committed; change_index < committed_count; change_index++) {
                    node_id_t change_id = gmsSST.changes[curr_view->my_rank][change_index];
                    if(curr_view->rank_of(change_id) == -1) {
                        return true;
                    }
                }
            }
            return false;
        };
        //Construct a trigger that will re-call finish_view_change() with the same parameters
        auto retry_next_view = [this, next_subgroup_settings, next_num_received_size](DerechoSST& sst) {
            terminate_epoch(next_subgroup_settings, next_num_received_size, sst);
        };
        gmsSST.predicates.insert(more_members_joined, retry_next_view, sst::PredicateType::ONE_TIME);
        return;
    }
    //If execution reached here, we have a valid next view

    // go through all subgroups first and acknowledge all messages received through SST
    for(const auto& shard_settings_pair : curr_view->multicast_group->get_subgroup_settings()) {
        const subgroup_id_t subgroup_id = shard_settings_pair.first;
        const auto& curr_subgroup_settings = shard_settings_pair.second;
        auto num_shard_members = curr_subgroup_settings.members.size();
        std::vector<int> shard_senders = curr_subgroup_settings.senders;
        auto num_shard_senders = curr_view->multicast_group->get_num_senders(shard_senders);
        std::map<uint32_t, uint32_t> shard_ranks_by_sender_rank;
        for(uint j = 0, l = 0; j < num_shard_members; ++j) {
            if(shard_senders[j]) {
                shard_ranks_by_sender_rank[l] = j;
                l++;
            }
        }
        // wait for all pending sst sends to finish
        while(curr_view->multicast_group->check_pending_sst_sends(subgroup_id)) {
        }
        curr_view->gmsSST->put_with_completion();
        curr_view->gmsSST->sync_with_members();
        while(curr_view->multicast_group->receiver_predicate(subgroup_id, curr_subgroup_settings, shard_ranks_by_sender_rank, num_shard_senders, *curr_view->gmsSST)) {
            auto sst_receive_handler_lambda = [this, subgroup_id, curr_subgroup_settings,
                                               shard_ranks_by_sender_rank,
                                               num_shard_senders](uint32_t sender_rank,
                                                                  volatile char* data, uint32_t size) {
                curr_view->multicast_group->sst_receive_handler(subgroup_id, curr_subgroup_settings,
                                                                shard_ranks_by_sender_rank, num_shard_senders,
                                                                sender_rank, data, size);
            };
            curr_view->multicast_group->receiver_function(subgroup_id, curr_subgroup_settings,
                                                          shard_ranks_by_sender_rank, num_shard_senders, *curr_view->gmsSST,
                                                          curr_view->multicast_group->window_size, sst_receive_handler_lambda);
        }
    }

    curr_view->gmsSST->put_with_completion();
    curr_view->gmsSST->sync_with_members();

    //First, for subgroups in which I'm the shard leader, do RaggedEdgeCleanup for the leader
    auto follower_subgroups_and_shards = std::make_shared<std::map<subgroup_id_t, uint32_t>>();
    for(const auto& shard_settings_pair : curr_view->multicast_group->get_subgroup_settings()) {
        const subgroup_id_t subgroup_id = shard_settings_pair.first;
        const uint32_t shard_num = shard_settings_pair.second.shard_num;
        SubView& shard_view = curr_view->subgroup_shard_views.at(subgroup_id).at(shard_num);
        uint num_shard_senders = 0;
        for(auto v : shard_view.is_sender) {
            if(v) num_shard_senders++;
        }
        if(num_shard_senders) {
            if(shard_view.my_rank == curr_view->subview_rank_of_shard_leader(subgroup_id, shard_num)) {
                leader_ragged_edge_cleanup(*curr_view, subgroup_id,
                                           shard_settings_pair.second.num_received_offset,
                                           shard_view.members, num_shard_senders, whenlog(logger,) next_view->members);
            } else {
                //Keep track of which subgroups I'm a non-leader in, and what my corresponding shard ID is
                follower_subgroups_and_shards->emplace(subgroup_id, shard_num);
            }
        }
    }

    //Wait for the shard leaders of subgroups I'm not a leader in to post global_min_ready before continuing
    auto leader_global_mins_are_ready = [this, follower_subgroups_and_shards](const DerechoSST& gmsSST) {
        for(const auto& subgroup_shard_pair : *follower_subgroups_and_shards) {
            SubView& shard_view = curr_view->subgroup_shard_views.at(subgroup_shard_pair.first)
                                          .at(subgroup_shard_pair.second);
            node_id_t shard_leader = shard_view.members.at(curr_view->subview_rank_of_shard_leader(
                    subgroup_shard_pair.first, subgroup_shard_pair.second));
            if(!gmsSST.global_min_ready[curr_view->rank_of(shard_leader)][subgroup_shard_pair.first])
                return false;
        }
        return true;
    };

    auto global_min_ready_continuation = [this, follower_subgroups_and_shards,
                                          next_subgroup_settings, next_num_received_size](DerechoSST& gmsSST) {
<<<<<<< HEAD
        logger->debug("GlobalMins are ready for all {} subgroup leaders this node is waiting on", follower_subgroups_and_shards->size());
=======

        whenlog(logger->debug("GlobalMins are ready for all {} subgroup leaders this node is waiting on", follower_subgroups_and_shards->size());)
>>>>>>> 4e4e84f1
        //Finish RaggedEdgeCleanup for subgroups in which I'm not the leader
        for(const auto& subgroup_shard_pair : *follower_subgroups_and_shards) {
            SubView& shard_view = curr_view->subgroup_shard_views.at(subgroup_shard_pair.first)
                                          .at(subgroup_shard_pair.second);
            uint num_shard_senders = 0;
            for(auto v : shard_view.is_sender) {
                if(v) num_shard_senders++;
            }
            node_id_t shard_leader = shard_view.members[curr_view->subview_rank_of_shard_leader(
                    subgroup_shard_pair.first, subgroup_shard_pair.second)];
            follower_ragged_edge_cleanup(*curr_view, subgroup_shard_pair.first,
                                         curr_view->rank_of(shard_leader),
                                         curr_view->multicast_group->get_subgroup_settings()
                                                 .at(subgroup_shard_pair.first)
                                                 .num_received_offset,
                                         shard_view.members,
                                         num_shard_senders
                                         whenlog(, logger));
        }

        //Wait for persistence to finish for messages delivered in RaggedEdgeCleanup
        auto persistence_finished_pred = [this](const DerechoSST& gmsSST) {
            //For each subgroup/shard that this node is a member of...
            for(auto subgroup_settings_pair : curr_view->multicast_group->get_subgroup_settings()) {
                subgroup_id_t subgroup_id = subgroup_settings_pair.first;
                if(subgroup_settings_pair.second.mode == Mode::UNORDERED) {
                    //Skip non-ordered subgroups, they never do persistence
                    continue;
                }
                message_id_t last_delivered_seq_num = gmsSST.delivered_num[curr_view->my_rank][subgroup_id];
                //For each member of that shard...
                for(const node_id_t& shard_member : subgroup_settings_pair.second.members) {
                    uint member_row = curr_view->rank_of(shard_member);
                    //Check to see if the member persisted up to the ragged edge trim
                    if(!curr_view->failed[member_row] && persistent::unpack_version<int32_t>(gmsSST.persisted_num[member_row][subgroup_id]).second < last_delivered_seq_num) {
                        return false;
                    }
                }
            }
            return true;
        };

        auto finish_view_change_trig = [this, follower_subgroups_and_shards,
                                        next_subgroup_settings, next_num_received_size](DerechoSST& gmsSST) {
            finish_view_change(follower_subgroups_and_shards, next_subgroup_settings, next_num_received_size, gmsSST);
        };

        //Last statement in global_min_ready_continuation: register finish_view_change_trig
        gmsSST.predicates.insert(persistence_finished_pred, finish_view_change_trig, sst::PredicateType::ONE_TIME);
    };

    //Last statement in finish_view_change: register global_min_ready_continuation
    gmsSST.predicates.insert(leader_global_mins_are_ready, global_min_ready_continuation, sst::PredicateType::ONE_TIME);
}

void ViewManager::finish_view_change(std::shared_ptr<std::map<subgroup_id_t, uint32_t>> follower_subgroups_and_shards,
                                     std::shared_ptr<std::map<subgroup_id_t, SubgroupSettings>> next_subgroup_settings,
                                     uint32_t next_num_received_size,
                                     DerechoSST& gmsSST) {
    std::unique_lock<std::shared_timed_mutex> write_lock(view_mutex);

    // Disable all the other SST predicates, except suspected_changed
    gmsSST.predicates.remove(start_join_handle);
    gmsSST.predicates.remove(change_commit_ready_handle);
    gmsSST.predicates.remove(leader_proposed_handle);

    //Calculate and save the IDs of shard leaders for the old view
    //If the old view was inadequately provisioned, this will be empty
    //(Note: This shouldn't happen any more, as we don't allow inadequate views to be installed)
    std::map<std::type_index, std::vector<std::vector<int64_t>>> old_shard_leaders_by_type
            = make_shard_leaders_map(*curr_view);

    std::list<tcp::socket> joiner_sockets;
    if(curr_view->i_am_leader() && next_view->joined.size() > 0) {
        //If j joins have been committed, pop the next j sockets off proposed_join_sockets
        //and send them the new View (must happen before we try to do SST setup)
        for(std::size_t c = 0; c < next_view->joined.size(); ++c) {
            commit_join(*next_view, proposed_join_sockets.front());
            //save the socket for later
            joiner_sockets.emplace_back(std::move(proposed_join_sockets.front()));
            proposed_join_sockets.pop_front();
        }
    }

    // Delete the last two GMS predicates from the old SST in preparation for deleting it
    gmsSST.predicates.remove(leader_committed_handle);
    gmsSST.predicates.remove(suspected_changed_handle);

    node_id_t my_id = next_view->members[next_view->my_rank];
    whenlog(logger->debug("Starting creation of new SST and DerechoGroup for view {}", next_view->vid);)
    // if new members have joined, add their RDMA connections to SST and RDMC
    for(std::size_t i = 0; i < next_view->joined.size(); ++i) {
        //The new members will be the last joined.size() elements of the members lists
        int joiner_rank = next_view->num_members - next_view->joined.size() + i;
        rdma::impl::verbs_add_connection(next_view->members[joiner_rank], next_view->member_ips[joiner_rank],
                                         my_id);
    }
    for(std::size_t i = 0; i < next_view->joined.size(); ++i) {
        int joiner_rank = next_view->num_members - next_view->joined.size() + i;
        sst::add_node(next_view->members[joiner_rank], next_view->member_ips[joiner_rank]);
    }
    // This will block until everyone responds to SST/RDMC initial handshakes
    transition_multicast_group(*next_subgroup_settings, next_num_received_size);

    // Translate the old shard leaders' indices from types to new subgroup IDs
    std::vector<std::vector<int64_t>> old_shard_leaders_by_id = translate_types_to_ids(old_shard_leaders_by_type, *next_view);

    if(curr_view->i_am_leader()) {
        while(!joiner_sockets.empty()) {
            //Send the array of old shard leaders, so the new member knows who to receive from
            std::size_t size_of_vector = mutils::bytes_size(old_shard_leaders_by_id);
            joiner_sockets.front().write(size_of_vector);
            mutils::post_object([&joiner_sockets](const char* bytes, std::size_t size) {
                joiner_sockets.front().write(bytes, size);
            },
                                old_shard_leaders_by_id);
            joiner_sockets.pop_front();
        }
    }

    // New members can now proceed to view_manager.start(), which will call sync()
    next_view->gmsSST->put();
    next_view->gmsSST->sync_with_members();
    whenlog(logger->debug("Done setting up SST and DerechoGroup for view {}", next_view->vid);)
    {
        lock_guard_t old_views_lock(old_views_mutex);
        old_views.push(std::move(curr_view));
        old_views_cv.notify_all();
    }
    curr_view = std::move(next_view);

    //Write the new view to disk before using it
    persistent::saveObject(*curr_view);

    //Re-initialize last_suspected (suspected[] has been reset to all false in the new view)
    last_suspected.assign(curr_view->members.size(), false);

    // Register predicates in the new view
    register_predicates();

    // First task with my new view...
    if(curr_view->i_am_new_leader())  // I'm the new leader and everyone who hasn't failed agrees
    {
        curr_view->merge_changes();  // Create a combined list of Changes
    }

    // Announce the new view to the application
    for(auto& view_upcall : view_upcalls) {
        view_upcall(*curr_view);
    }
    // One of those view upcalls is to RPCManager, which will set up TCP connections to the new members
    // After doing that, shard leaders can send them RPC objects
    for(subgroup_id_t subgroup_id = 0; subgroup_id < old_shard_leaders_by_id.size(); ++subgroup_id) {
        for(uint32_t shard = 0; shard < old_shard_leaders_by_id[subgroup_id].size(); ++shard) {
            //if I was the leader of the shard in the old view...
            if(my_id == old_shard_leaders_by_id[subgroup_id][shard]) {
                //send its object state to the new members
                for(node_id_t shard_joiner : curr_view->subgroup_shard_views[subgroup_id][shard].joined) {
                    if(shard_joiner != my_id) {
                        send_subgroup_object(subgroup_id, shard_joiner);
                    }
                }
            }
        }
    }

    // Re-initialize this node's RPC objects, which includes receiving them
    // from shard leaders if it is newly a member of a subgroup
    whenlog(logger->debug("Initializing local Replicated Objects");)
    initialize_subgroup_objects(my_id, *curr_view, old_shard_leaders_by_id);
    // It's only safe to start evaluating predicates once all RPC objects exist
    curr_view->gmsSST->start_predicate_evaluation();
    view_change_cv.notify_all();
}

/* ------------- 3. Helper Functions for Predicates and Triggers ------------- */

void ViewManager::construct_multicast_group(CallbackSet callbacks,
                                            const DerechoParams& derecho_params,
                                            const std::map<subgroup_id_t, SubgroupSettings>& subgroup_settings,
                                            const uint32_t num_received_size) {
    const auto num_subgroups = curr_view->subgroup_shard_views.size();
    curr_view->gmsSST = std::make_shared<DerechoSST>(
            sst::SSTParams(curr_view->members, curr_view->members[curr_view->my_rank],
                           [this](const uint32_t node_id) { report_failure(node_id); }, curr_view->failed, false),
            num_subgroups, num_received_size, derecho_params.window_size, derecho_params.sst_max_payload_size + sizeof(header) + 2 * sizeof(uint64_t));

    curr_view->multicast_group = std::make_unique<MulticastGroup>(
            curr_view->members, curr_view->members[curr_view->my_rank],
            curr_view->gmsSST, callbacks, num_subgroups,
            subgroup_settings,
            derecho_params,
            persistence_manager_callbacks,
            curr_view->failed);
}

void ViewManager::transition_multicast_group(const std::map<subgroup_id_t, SubgroupSettings>& new_subgroup_settings,
                                             const uint32_t new_num_received_size) {
    const auto num_subgroups = next_view->subgroup_shard_views.size();
    next_view->gmsSST = std::make_shared<DerechoSST>(
            sst::SSTParams(next_view->members, next_view->members[next_view->my_rank],
                           [this](const uint32_t node_id) { report_failure(node_id); }, next_view->failed, false),
            num_subgroups, new_num_received_size, derecho_params.window_size, derecho_params.sst_max_payload_size + sizeof(header) + 2 * sizeof(uint64_t));

    next_view->multicast_group = std::make_unique<MulticastGroup>(
            next_view->members, next_view->members[next_view->my_rank], next_view->gmsSST,
            std::move(*curr_view->multicast_group), num_subgroups,
            new_subgroup_settings,
            persistence_manager_callbacks,
            next_view->failed);

    curr_view->multicast_group.reset();

    // Initialize this node's row in the new SST
    int changes_installed = next_view->joined.size() + next_view->departed.size();
    next_view->gmsSST->init_local_row_from_previous((*curr_view->gmsSST), curr_view->my_rank, changes_installed);
    gmssst::set(next_view->gmsSST->vid[next_view->my_rank], next_view->vid);
}

void ViewManager::receive_join(tcp::socket& client_socket) {
    DerechoSST& gmsSST = *curr_view->gmsSST;
    if((gmsSST.num_changes[curr_view->my_rank] - gmsSST.num_committed[curr_view->my_rank]) == (int)gmsSST.changes.size()) {
        //TODO: this shouldn't throw an exception, it should just block the client until the group stabilizes
        throw derecho_exception("Too many changes to allow a Join right now");
    }

    struct in_addr joiner_ip_packed;
    inet_aton(client_socket.remote_ip.c_str(), &joiner_ip_packed);

    node_id_t joining_client_id = 0;
    client_socket.exchange(curr_view->members[curr_view->my_rank], joining_client_id);

    whenlog(logger->debug("Proposing change to add node {}", joining_client_id);)
    size_t next_change = gmsSST.num_changes[curr_view->my_rank] - gmsSST.num_installed[curr_view->my_rank];
    gmssst::set(gmsSST.changes[curr_view->my_rank][next_change], joining_client_id);
    gmssst::set(gmsSST.joiner_ips[curr_view->my_rank][next_change], joiner_ip_packed.s_addr);

    gmssst::increment(gmsSST.num_changes[curr_view->my_rank]);

    whenlog(logger->debug("Wedging view {}", curr_view->vid);)
    curr_view->wedge();
    whenlog(logger->debug("Leader done wedging view.");)
    gmsSST.put(gmsSST.changes.get_base() - gmsSST.getBaseAddress(), gmsSST.num_committed.get_base() - gmsSST.changes.get_base());
}

void ViewManager::commit_join(const View& new_view, tcp::socket& client_socket) {
    whenlog(logger->debug("Sending client the new view");)
    auto bind_socket_write = [&client_socket](const char* bytes, std::size_t size) { client_socket.write(bytes, size); };
    std::size_t size_of_view = mutils::bytes_size(new_view);
    client_socket.write(size_of_view);
    mutils::post_object(bind_socket_write, new_view);
    std::size_t size_of_derecho_params = mutils::bytes_size(derecho_params);
    client_socket.write(size_of_derecho_params);
    mutils::post_object(bind_socket_write, derecho_params);
}

uint32_t ViewManager::make_subgroup_maps(const std::unique_ptr<View>& prev_view,
                                         View& curr_view,
                                         std::map<subgroup_id_t, SubgroupSettings>& subgroup_settings) {
    uint32_t num_received_offset = 0;
    bool previous_was_ok = !prev_view || prev_view->is_adequately_provisioned;
    int32_t initial_next_unassigned_rank = curr_view.next_unassigned_rank;
    for(const auto& subgroup_type : subgroup_info.membership_function_order) {
        subgroup_shard_layout_t subgroup_shard_views;
        //This is the only place the subgroup membership functions are called; the results are then saved in the View
        try {
            auto temp = subgroup_info.subgroup_membership_functions.at(subgroup_type)(curr_view, curr_view.next_unassigned_rank, previous_was_ok);
            //Hack to ensure RVO still works even though subgroup_shard_views had to be declared outside this scope
            subgroup_shard_views = std::move(temp);
        } catch(subgroup_provisioning_exception& ex) {
            //Mark the view as inadequate and roll back everything done by previous allocation functions
            curr_view.is_adequately_provisioned = false;
            curr_view.next_unassigned_rank = initial_next_unassigned_rank;
            curr_view.subgroup_shard_views.clear();
            curr_view.subgroup_ids_by_type.clear();

            subgroup_settings.clear();
            return 0;
        }
        std::size_t num_subgroups = subgroup_shard_views.size();
        curr_view.subgroup_ids_by_type[subgroup_type] = std::vector<subgroup_id_t>(num_subgroups);
        for(uint32_t subgroup_index = 0; subgroup_index < num_subgroups; ++subgroup_index) {
            //Assign this (type, index) pair a new unique subgroup ID
            subgroup_id_t next_subgroup_number = curr_view.subgroup_shard_views.size();
            curr_view.subgroup_ids_by_type[subgroup_type][subgroup_index] = next_subgroup_number;
            uint32_t num_shards = subgroup_shard_views.at(subgroup_index).size();
            uint32_t max_shard_senders = 0;
            for(uint shard_num = 0; shard_num < num_shards; ++shard_num) {
                SubView& shard_view = subgroup_shard_views.at(subgroup_index).at(shard_num);
                std::size_t shard_size = shard_view.members.size();
                uint32_t num_shard_senders = shard_view.num_senders();
                if(num_shard_senders > max_shard_senders) {
                    max_shard_senders = shard_size;
                }
                //Initialize my_rank in the SubView for this node's ID
                shard_view.my_rank = shard_view.rank_of(curr_view.members[curr_view.my_rank]);
                //Save the settings for MulticastGroup
                if(shard_view.my_rank != -1) {
                    subgroup_settings[next_subgroup_number] = {
                            shard_num,
                            (uint32_t)shard_view.my_rank,
                            shard_view.members,
                            shard_view.is_sender,
                            shard_view.sender_rank_of(shard_view.my_rank),
                            num_received_offset,
                            shard_view.mode};
                }
                if(prev_view && prev_view->is_adequately_provisioned) {
                    //Initialize this shard's SubView.joined and SubView.departed
                    subgroup_id_t prev_subgroup_id = prev_view->subgroup_ids_by_type
                                                             .at(subgroup_type)
                                                             .at(subgroup_index);
                    SubView& prev_shard_view = prev_view->subgroup_shard_views[prev_subgroup_id][shard_num];
                    std::set<node_id_t> prev_members(prev_shard_view.members.begin(), prev_shard_view.members.end());
                    std::set<node_id_t> curr_members(shard_view.members.begin(), shard_view.members.end());
                    std::set_difference(curr_members.begin(), curr_members.end(),
                                        prev_members.begin(), prev_members.end(),
                                        std::back_inserter(shard_view.joined));
                    std::set_difference(prev_members.begin(), prev_members.end(),
                                        curr_members.begin(), curr_members.end(),
                                        std::back_inserter(shard_view.departed));
                }
            }
            /* Pull the shard->SubView mapping out of the subgroup membership list
             * and save it under its subgroup ID (which was shard_views_by_subgroup.size()) */
            curr_view.subgroup_shard_views.emplace_back(
                    std::move(subgroup_shard_views[subgroup_index]));
            num_received_offset += max_shard_senders;
        }
    }
    return num_received_offset;
}

std::unique_ptr<View> ViewManager::make_next_view(const std::unique_ptr<View>& curr_view,
                                                  const DerechoSST& gmsSST whenlog(,
                                                  std::shared_ptr<spdlog::logger> logger)) {
    int myRank = curr_view->my_rank;
    std::set<int> leave_ranks;
    std::vector<int> join_indexes;
    //Look through pending changes up to num_committed and filter the joins and leaves
    const int committed_count = gmsSST.num_committed[curr_view->rank_of_leader()]
                                - gmsSST.num_installed[curr_view->rank_of_leader()];
    for(int change_index = 0; change_index < committed_count; change_index++) {
        node_id_t change_id = gmsSST.changes[myRank][change_index];
        int change_rank = curr_view->rank_of(change_id);
        if(change_rank != -1) {
            //Might as well save the rank, since we'll need it again
            leave_ranks.emplace(change_rank);
        } else {
            join_indexes.emplace_back(change_index);
        }
    }

    int next_num_members = curr_view->num_members - leave_ranks.size()
                           + join_indexes.size();
    //Initialize the next view
    std::vector<node_id_t> joined, members(next_num_members), departed;
    std::vector<char> failed(next_num_members);
    std::vector<ip_addr> member_ips(next_num_members);
    int next_unassigned_rank = curr_view->next_unassigned_rank;
    for(std::size_t i = 0; i < join_indexes.size(); ++i) {
        const int join_index = join_indexes[i];
        node_id_t joiner_id = gmsSST.changes[myRank][join_index];
        struct in_addr joiner_ip_packed;
        joiner_ip_packed.s_addr = gmsSST.joiner_ips[myRank][join_index];
        char* joiner_ip_cstr = inet_ntoa(joiner_ip_packed);
        std::string joiner_ip(joiner_ip_cstr);

        joined.emplace_back(joiner_id);
        //New members go at the end of the members list, but it may shrink in the new view
        int new_member_rank = curr_view->num_members - leave_ranks.size() + i;
        members[new_member_rank] = joiner_id;
        member_ips[new_member_rank] = joiner_ip;
        whenlog(logger->debug("Next view will add new member with ID {}", joiner_id);)
    }
    for(const auto& leaver_rank : leave_ranks) {
        departed.emplace_back(curr_view->members[leaver_rank]);
        //Decrement next_unassigned_rank for every failure, unless the failure wasn't in a subgroup anyway
        if(leaver_rank <= curr_view->next_unassigned_rank) {
            next_unassigned_rank--;
        }
    }
    whenlog(logger->debug("Next view will exclude {} failed members.", leave_ranks.size());)

    //Copy member information, excluding the members that have failed
    int m = 0;
    for(int n = 0; n < curr_view->num_members; n++) {
        //This is why leave_ranks needs to be a set
        if(leave_ranks.find(n) == leave_ranks.end()) {
            members[m] = curr_view->members[n];
            member_ips[m] = curr_view->member_ips[n];
            failed[m] = curr_view->failed[n];
            ++m;
        }
    }

    //Initialize my_rank in next_view
    int32_t my_new_rank = -1;
    node_id_t myID = curr_view->members[myRank];
    for(int i = 0; i < next_num_members; ++i) {
        if(members[i] == myID) {
            my_new_rank = i;
            break;
        }
    }
    if(my_new_rank == -1) {
        throw derecho_exception("Some other node reported that I failed.  Node " + std::to_string(myID) + " terminating");
    }

    auto next_view = std::make_unique<View>(curr_view->vid + 1, members, member_ips, failed,
                                            joined, departed, my_new_rank, next_unassigned_rank);
    next_view->i_know_i_am_leader = curr_view->i_know_i_am_leader;
    return std::move(next_view);
}

std::map<std::type_index, std::vector<std::vector<int64_t>>> ViewManager::make_shard_leaders_map(const View& view) {
    std::map<std::type_index, std::vector<std::vector<int64_t>>> shard_leaders_by_type;
    for(const auto& type_to_ids : view.subgroup_ids_by_type) {
        //Raw subgroups don't have any state to send to new members
        if(type_to_ids.first == std::type_index(typeid(RawObject))) {
            continue;
        }
        shard_leaders_by_type[type_to_ids.first].resize(type_to_ids.second.size());
        for(uint32_t subgroup_index = 0; subgroup_index < type_to_ids.second.size(); ++subgroup_index) {
            subgroup_id_t subgroup_id = type_to_ids.second[subgroup_index];
            std::size_t num_shards = view.subgroup_shard_views[subgroup_id].size();
            shard_leaders_by_type[type_to_ids.first][subgroup_index].resize(num_shards, -1);
            for(uint32_t shard = 0; shard < num_shards; ++shard) {
                int shard_leader_rank = view.subview_rank_of_shard_leader(subgroup_id, shard);
                if(shard_leader_rank >= 0) {
                    shard_leaders_by_type[type_to_ids.first][subgroup_index][shard]
                            = view.subgroup_shard_views[subgroup_id][shard].members[shard_leader_rank];
                }
            }
        }
    }
    return shard_leaders_by_type;
}

std::vector<std::vector<int64_t>> ViewManager::translate_types_to_ids(
        const std::map<std::type_index, std::vector<std::vector<int64_t>>>& old_shard_leaders_by_type,
        const View& new_view) {
    std::vector<std::vector<int64_t>> old_shard_leaders_by_id(new_view.subgroup_shard_views.size());
    if(!new_view.is_adequately_provisioned) {
        /* If we went from adequately provisioned to inadequately provisioned,
         * the new view won't have any subgroups!
         * We can't identify the old shard leaders in the new view at all,
         * so I guess we'll have to return an empty vector. */
        return old_shard_leaders_by_id;
    }
    for(const auto& type_vector_pair : old_shard_leaders_by_type) {
        const auto& leaders_by_index_and_shard = type_vector_pair.second;
        for(std::size_t subgroup_index = 0; subgroup_index < leaders_by_index_and_shard.size(); ++subgroup_index) {
            subgroup_id_t new_subgroup_id = new_view.subgroup_ids_by_type.at(type_vector_pair.first)
                                                    .at(subgroup_index);
            std::size_t num_shards = leaders_by_index_and_shard[subgroup_index].size();
            old_shard_leaders_by_id[new_subgroup_id].resize(num_shards, -1);
            for(std::size_t shard = 0; shard < num_shards; ++shard) {
                old_shard_leaders_by_id[new_subgroup_id][shard]
                        = leaders_by_index_and_shard[subgroup_index][shard];
            }
        }
    }
    return old_shard_leaders_by_id;
}

bool ViewManager::suspected_not_equal(const DerechoSST& gmsSST, const std::vector<bool>& old) {
    for(unsigned int r = 0; r < gmsSST.get_num_rows(); r++) {
        for(size_t who = 0; who < gmsSST.suspected.size(); who++) {
            if(gmsSST.suspected[r][who] && !old[who]) {
                return true;
            }
        }
    }
    return false;
}

void ViewManager::copy_suspected(const DerechoSST& gmsSST, std::vector<bool>& old) {
    for(size_t who = 0; who < gmsSST.suspected.size(); ++who) {
        old[who] = gmsSST.suspected[gmsSST.get_local_index()][who];
    }
}

bool ViewManager::changes_contains(const DerechoSST& gmsSST, const node_id_t q) {
    int myRow = gmsSST.get_local_index();
    for(int p_index = 0; p_index < gmsSST.num_changes[myRow] - gmsSST.num_installed[myRow]; p_index++) {
        const node_id_t p(const_cast<node_id_t&>(gmsSST.changes[myRow][p_index]));
        if(p == q) {
            return true;
        }
    }
    return false;
}

int ViewManager::min_acked(const DerechoSST& gmsSST, const std::vector<char>& failed) {
    int myRank = gmsSST.get_local_index();
    int min = gmsSST.num_acked[myRank];
    for(size_t n = 0; n < failed.size(); n++) {
        if(!failed[n] && gmsSST.num_acked[n] < min) {
            min = gmsSST.num_acked[n];
        }
    }

    return min;
}

void ViewManager::deliver_in_order(const View& Vc, const int shard_leader_rank,
                                   const uint32_t subgroup_num, const uint32_t num_received_offset,
                                   const std::vector<node_id_t>& shard_members, uint num_shard_senders
                                   whenlog(,
                                   std::shared_ptr<spdlog::logger> logger)) {
    // Ragged cleanup is finished, deliver in the implied order
    std::vector<int32_t> max_received_indices(num_shard_senders);
    std::string deliveryOrder(" ");
    for(uint n = 0; n < num_shard_senders; n++) {
        deliveryOrder += "Subgroup " + std::to_string(subgroup_num)
                         + " " + std::to_string(Vc.members[Vc.my_rank])
                         + std::string(":0..")
                         + std::to_string(Vc.gmsSST->global_min[shard_leader_rank][num_received_offset + n])
                         + std::string(" ");
        max_received_indices[n] = Vc.gmsSST->global_min[shard_leader_rank][num_received_offset + n];
    }
    whenlog(logger->debug("Delivering ragged-edge messages in order: {}", deliveryOrder);)
    Vc.multicast_group->deliver_messages_upto(max_received_indices, subgroup_num, num_shard_senders);
}

void ViewManager::leader_ragged_edge_cleanup(View& Vc, const subgroup_id_t subgroup_num,
                                             const uint32_t num_received_offset,
                                             const std::vector<node_id_t>& shard_members, uint num_shard_senders,
                                             whenlog(std::shared_ptr<spdlog::logger> logger,) const std::vector<node_id_t>& next_view_members) {
    whenlog(logger->debug("Running leader RaggedEdgeCleanup for subgroup {}", subgroup_num);)
    int myRank = Vc.my_rank;
    // int Leader = Vc.rank_of_leader();  // We don't want this to change under our feet
    bool found = false;
    for(uint n = 0; n < shard_members.size() && !found; n++) {
        const auto node_id = shard_members[n];
        const auto node_rank = Vc.rank_of(node_id);
        if(Vc.gmsSST->global_min_ready[node_rank][subgroup_num]) {
            gmssst::set(Vc.gmsSST->global_min[myRank] + num_received_offset,
                        Vc.gmsSST->global_min[node_rank] + num_received_offset, num_shard_senders);
            found = true;
        }
    }

    if(!found) {
        for(uint n = 0; n < num_shard_senders; n++) {
            int min = Vc.gmsSST->num_received[myRank][num_received_offset + n];
            for(uint r = 0; r < shard_members.size(); r++) {
                const auto node_id = shard_members[r];
                const auto node_rank = Vc.rank_of(node_id);
                if(!Vc.failed[node_rank] && min > Vc.gmsSST->num_received[node_rank][num_received_offset + n]) {
                    min = Vc.gmsSST->num_received[node_rank][num_received_offset + n];
                }
            }

            gmssst::set(Vc.gmsSST->global_min[myRank][num_received_offset + n], min);
        }
    }

    whenlog(logger->debug("Shard leader for subgroup {} finished computing global_min", subgroup_num);)
    gmssst::set(Vc.gmsSST->global_min_ready[myRank][subgroup_num], true);
    Vc.gmsSST->put(Vc.multicast_group->get_shard_sst_indices(subgroup_num),
                   (char*)std::addressof(Vc.gmsSST->global_min[0][num_received_offset]) - Vc.gmsSST->getBaseAddress(),
                   sizeof(Vc.gmsSST->global_min[0][num_received_offset]) * num_shard_senders);
    Vc.gmsSST->put(Vc.multicast_group->get_shard_sst_indices(subgroup_num),
                   (char*)std::addressof(Vc.gmsSST->global_min_ready[0][subgroup_num]) - Vc.gmsSST->getBaseAddress(),
                   sizeof(Vc.gmsSST->global_min_ready[0][subgroup_num]));

    deliver_in_order(Vc, myRank, subgroup_num, num_received_offset, shard_members, num_shard_senders whenlog(, logger));
    whenlog(logger->debug("Done with RaggedEdgeCleanup for subgroup {}", subgroup_num);)
}

void ViewManager::follower_ragged_edge_cleanup(View& Vc, const subgroup_id_t subgroup_num,
                                               uint shard_leader_rank,
                                               const uint32_t num_received_offset,
                                               const std::vector<node_id_t>& shard_members, uint num_shard_senders
                                               whenlog(, std::shared_ptr<spdlog::logger> logger)) {
    int myRank = Vc.my_rank;
    // Learn the leader's data and push it before acting upon it
    whenlog(logger->debug("Running follower RaggedEdgeCleanup for subgroup {}; echoing leader's global_min", subgroup_num);)
    gmssst::set(Vc.gmsSST->global_min[myRank] + num_received_offset, Vc.gmsSST->global_min[shard_leader_rank] + num_received_offset,
                num_shard_senders);
    gmssst::set(Vc.gmsSST->global_min_ready[myRank][subgroup_num], true);
    Vc.gmsSST->put(Vc.multicast_group->get_shard_sst_indices(subgroup_num),
                   (char*)std::addressof(Vc.gmsSST->global_min[0][num_received_offset]) - Vc.gmsSST->getBaseAddress(),
                   sizeof(Vc.gmsSST->global_min[0][num_received_offset]) * num_shard_senders);
    Vc.gmsSST->put(Vc.multicast_group->get_shard_sst_indices(subgroup_num),
                   (char*)std::addressof(Vc.gmsSST->global_min_ready[0][subgroup_num]) - Vc.gmsSST->getBaseAddress(),
                   sizeof(Vc.gmsSST->global_min_ready[0][subgroup_num]));
    deliver_in_order(Vc, shard_leader_rank, subgroup_num, num_received_offset, shard_members, num_shard_senders whenlog(, logger));
    whenlog(logger->debug("Done with RaggedEdgeCleanup for subgroup {}", subgroup_num);)
}

/* ------------- 4. Public-Interface methods of ViewManager ------------- */

void ViewManager::report_failure(const node_id_t who) {
    int r = curr_view->rank_of(who);
    whenlog(logger->debug("Node ID {} failure reported; marking suspected[{}]", who, r);)
    curr_view->gmsSST->suspected[curr_view->my_rank][r] = true;
    int cnt = 0;
    for(r = 0; r < (int)curr_view->gmsSST->suspected.size(); r++) {
        if(curr_view->gmsSST->suspected[curr_view->my_rank][r]) {
            ++cnt;
        }
    }

    if(cnt >= (curr_view->num_members + 1) / 2) {
        throw derecho_exception("Potential partitioning event: this node is no longer in the majority and must shut down!");
    }
    curr_view->gmsSST->put((char*)std::addressof(curr_view->gmsSST->suspected[0][r]) - curr_view->gmsSST->getBaseAddress(), sizeof(curr_view->gmsSST->suspected[0][r]));
}

void ViewManager::leave() {
    shared_lock_t lock(view_mutex);
    whenlog(logger->debug("Cleanly leaving the group.");)
    curr_view->multicast_group->wedge();
    curr_view->gmsSST->predicates.clear();
    curr_view->gmsSST->suspected[curr_view->my_rank][curr_view->my_rank] = true;
    curr_view->gmsSST->put((char*)std::addressof(curr_view->gmsSST->suspected[0][curr_view->my_rank]) - curr_view->gmsSST->getBaseAddress(), sizeof(curr_view->gmsSST->suspected[0][curr_view->my_rank]));
    thread_shutdown = true;
}

char* ViewManager::get_sendbuffer_ptr(subgroup_id_t subgroup_num,
                                      unsigned long long int payload_size, bool cooked_send) {
    shared_lock_t lock(view_mutex);
    return curr_view->multicast_group->get_sendbuffer_ptr(subgroup_num, payload_size, cooked_send);
}

void ViewManager::send(subgroup_id_t subgroup_num) {
    shared_lock_t lock(view_mutex);
    view_change_cv.wait(lock, [&]() {
        return curr_view->multicast_group->send(subgroup_num);
    });
}

const uint64_t ViewManager::compute_global_stability_frontier(subgroup_id_t subgroup_num) {
    shared_lock_t lock(view_mutex);
    return curr_view->multicast_group->compute_global_stability_frontier(subgroup_num);
}

void ViewManager::add_view_upcall(const view_upcall_t& upcall) {
    view_upcalls.emplace_back(upcall);
}

std::vector<node_id_t> ViewManager::get_members() {
    shared_lock_t read_lock(view_mutex);
    return curr_view->members;
}

void ViewManager::barrier_sync() {
    shared_lock_t read_lock(view_mutex);
    curr_view->gmsSST->sync_with_members();
}

SharedLockedReference<View> ViewManager::get_current_view() {
    return SharedLockedReference<View>(*curr_view, view_mutex);
}

void ViewManager::debug_print_status() const {
    std::cout << "curr_view = " << curr_view->debug_string() << std::endl;
}

//void ViewManager::print_log(std::ostream& output_dest) const {
//    for(size_t i = 0; i < util::debug_log().curr_event; ++i) {
//        output_dest << util::debug_log().times[i] << "," << util::debug_log().events[i] << "," << std::string("ABCDEFGHIJKLMNOPQRSTUVWXYZ")[curr_view->members[curr_view->my_rank]] << std::endl;
//    }
//}

} /* namespace derecho */<|MERGE_RESOLUTION|>--- conflicted
+++ resolved
@@ -24,8 +24,8 @@
                          const persistence_manager_callbacks_t& _persistence_manager_callbacks,
                          std::vector<view_upcall_t> _view_upcalls,
                          const int gms_port)
-        : whenlog(logger(spdlog::get("debug_log")),)
-          gms_port(gms_port),
+        : whenlog(logger(spdlog::get("debug_log")), )
+	  gms_port(gms_port),
           curr_view(std::make_unique<View>(0, std::vector<node_id_t>{my_id}, std::vector<ip_addr>{my_ip},
                                            std::vector<char>{0}, std::vector<node_id_t>{}, std::vector<node_id_t>{}, 0)),
           server_socket(gms_port),
@@ -45,7 +45,7 @@
     persistent::saveObject(*curr_view);
 
     whenlog(logger->debug("Initializing SST and RDMC for the first time.");)
-    construct_multicast_group(callbacks, derecho_params, subgroup_settings_map, num_received_size);
+            construct_multicast_group(callbacks, derecho_params, subgroup_settings_map, num_received_size);
 }
 
 ViewManager::ViewManager(const node_id_t my_id,
@@ -55,8 +55,8 @@
                          const persistence_manager_callbacks_t& _persistence_manager_callbacks,
                          std::vector<view_upcall_t> _view_upcalls,
                          const int gms_port)
-        : whenlog(logger(spdlog::get("debug_log")),)
-          gms_port(gms_port),
+        : whenlog(logger(spdlog::get("debug_log")), )
+                  gms_port(gms_port),
           server_socket(gms_port),
           thread_shutdown(false),
           view_upcalls(_view_upcalls),
@@ -77,7 +77,7 @@
     std::map<subgroup_id_t, SubgroupSettings> subgroup_settings_map;
     uint32_t num_received_size = make_subgroup_maps(std::unique_ptr<View>(), *curr_view, subgroup_settings_map);
     whenlog(logger->debug("Initializing SST and RDMC for the first time.");)
-    construct_multicast_group(callbacks, derecho_params, subgroup_settings_map, num_received_size);
+            construct_multicast_group(callbacks, derecho_params, subgroup_settings_map, num_received_size);
     curr_view->gmsSST->vid[curr_view->my_rank] = curr_view->vid;
 }
 
@@ -90,8 +90,8 @@
                          const DerechoParams& derecho_params,
                          std::vector<view_upcall_t> _view_upcalls,
                          const int gms_port)
-        : whenlog(logger(spdlog::get("debug_log")),)
-          gms_port(gms_port),
+        : whenlog(logger(spdlog::get("debug_log")), )
+                  gms_port(gms_port),
           server_socket(gms_port),
           thread_shutdown(false),
           view_upcalls(_view_upcalls),
@@ -129,7 +129,7 @@
     persistent::saveObject(*curr_view);
 
     whenlog(logger->debug("Initializing SST and RDMC for the first time.");)
-    construct_multicast_group(callbacks, derecho_params, subgroup_settings_map, num_received_size);
+            construct_multicast_group(callbacks, derecho_params, subgroup_settings_map, num_received_size);
     curr_view->gmsSST->vid[curr_view->my_rank] = curr_view->vid;
 }
 
@@ -150,7 +150,8 @@
 
 void ViewManager::receive_configuration(node_id_t my_id, tcp::socket& leader_connection) {
     whenlog(logger->debug("Successfully connected to leader, about to receive the View.");)
-    node_id_t leader_id = 0;
+            node_id_t leader_id
+            = 0;
     leader_connection.exchange(my_id, leader_id);
 
     //The leader will first send the size of the necessary buffer, then the serialized View
@@ -176,7 +177,7 @@
     curr_view->gmsSST->sync_with_members();
     whenlog(logger->debug("Done setting up initial SST and RDMC");)
 
-    if(curr_view->vid != 0) {
+            if(curr_view->vid != 0) {
         // If this node is joining an existing group with a non-initial view, copy the leader's num_changes, num_acked, and num_committed
         // Otherwise, you'll immediately think that there's a new proposed view change because gmsSST.num_changes[leader] > num_acked[my_rank]
         curr_view->gmsSST->init_local_change_proposals(curr_view->rank_of_leader());
@@ -195,7 +196,7 @@
 
 void ViewManager::start() {
     whenlog(logger->debug("Starting predicate evaluation");)
-    curr_view->gmsSST->start_predicate_evaluation();
+            curr_view->gmsSST->start_predicate_evaluation();
 }
 
 void ViewManager::await_first_view(const node_id_t my_id,
@@ -291,7 +292,8 @@
         while(!thread_shutdown) {
             tcp::socket client_socket = server_socket.accept();
             whenlog(logger->debug("Background thread got a client connection from {}", client_socket.remote_ip);)
-            pending_join_sockets.locked().access.emplace_back(std::move(client_socket));
+                    pending_join_sockets.locked()
+                            .access.emplace_back(std::move(client_socket));
         }
         std::cout << "Connection listener thread shutting down." << std::endl;
     }};
@@ -370,7 +372,8 @@
 
 void ViewManager::new_suspicion(DerechoSST& gmsSST) {
     whenlog(logger->debug("Suspected[] changed");)
-    View& Vc = *curr_view;
+            View& Vc
+            = *curr_view;
     int myRank = curr_view->my_rank;
     // Aggregate suspicions into gmsSST[myRank].Suspected;
     for(int r = 0; r < Vc.num_members; r++) {
@@ -383,14 +386,15 @@
         //If this is a new suspicion
         if(gmsSST.suspected[myRank][q] && !Vc.failed[q]) {
             whenlog(logger->debug("New suspicion: node {}", Vc.members[q]);)
-            //This is safer than copy_suspected, since suspected[] might change during this loop
-            last_suspected[q] = gmsSST.suspected[myRank][q];
+                    //This is safer than copy_suspected, since suspected[] might change during this loop
+                    last_suspected[q]
+                    = gmsSST.suspected[myRank][q];
             if(Vc.num_failed >= (Vc.num_members + 1) / 2) {
                 throw derecho_exception("Majority of a Derecho group simultaneously failed ... shutting down");
             }
 
             whenlog(logger->debug("GMS telling SST to freeze row {}", q);)
-            gmsSST.freeze(q);  // Cease to accept new updates from q
+                    gmsSST.freeze(q);  // Cease to accept new updates from q
             Vc.multicast_group->wedge();
             gmssst::set(gmsSST.wedged[myRank], true);  // RDMC has halted new sends and receives in theView
             Vc.failed[q] = true;
@@ -414,8 +418,8 @@
                 gmssst::set(gmsSST.changes[myRank][next_change_index], Vc.members[q]);  // Reports the failure (note that q NotIn members)
                 gmssst::increment(gmsSST.num_changes[myRank]);
                 whenlog(logger->debug("Leader proposed a change to remove failed node {}", Vc.members[q]);)
-                gmsSST.put((char*)std::addressof(gmsSST.changes[0][next_change_index]) - gmsSST.getBaseAddress(),
-                           sizeof(gmsSST.changes[0][next_change_index]));
+                        gmsSST.put((char*)std::addressof(gmsSST.changes[0][next_change_index]) - gmsSST.getBaseAddress(),
+                                   sizeof(gmsSST.changes[0][next_change_index]));
                 gmsSST.put(gmsSST.num_changes.get_base() - gmsSST.getBaseAddress(), sizeof(gmsSST.num_changes[0]));
             }
         }
@@ -424,8 +428,8 @@
 
 void ViewManager::leader_start_join(DerechoSST& gmsSST) {
     whenlog(logger->debug("GMS handling a new client connection");)
-    //C++'s ugly two-step dequeue: leave queue.front() in an invalid state, then delete it
-    proposed_join_sockets.emplace_back(std::move(pending_join_sockets.locked().access.front()));
+            //C++'s ugly two-step dequeue: leave queue.front() in an invalid state, then delete it
+            proposed_join_sockets.emplace_back(std::move(pending_join_sockets.locked().access.front()));
     pending_join_sockets.locked().access.pop_front();
     receive_join(proposed_join_sockets.back());
 }
@@ -434,14 +438,13 @@
     gmssst::set(gmsSST.num_committed[gmsSST.get_local_index()],
                 min_acked(gmsSST, curr_view->failed));  // Leader commits a new request
     whenlog(logger->debug("Leader committing change proposal #{}", gmsSST.num_committed[gmsSST.get_local_index()]);)
-    gmsSST.put(gmsSST.num_committed.get_base() - gmsSST.getBaseAddress(), sizeof(gmsSST.num_committed[0]));
+            gmsSST.put(gmsSST.num_committed.get_base() - gmsSST.getBaseAddress(), sizeof(gmsSST.num_committed[0]));
 }
 
 void ViewManager::acknowledge_proposed_change(DerechoSST& gmsSST) {
     int myRank = gmsSST.get_local_index();
     int leader = curr_view->rank_of_leader();
-    whenlog(logger->debug("Detected that leader proposed change #{}. Acknowledging.", gmsSST.num_changes[leader]);)
-    if(myRank != leader) {
+    whenlog(logger->debug("Detected that leader proposed change #{}. Acknowledging.", gmsSST.num_changes[leader]);) if(myRank != leader) {
         // Echo the count
         gmssst::set(gmsSST.num_changes[myRank], gmsSST.num_changes[leader]);
 
@@ -457,14 +460,14 @@
     gmsSST.put(gmsSST.changes.get_base() - gmsSST.getBaseAddress(),
                gmsSST.num_received.get_base() - gmsSST.changes.get_base());
     whenlog(logger->debug("Wedging current view.");)
-    curr_view->wedge();
+            curr_view->wedge();
     whenlog(logger->debug("Done wedging current view.");)
 }
 
 void ViewManager::start_meta_wedge(DerechoSST& gmsSST) {
     whenlog(logger->debug("Meta-wedging view {}", curr_view->vid);)
-    // Disable all the other SST predicates, except suspected_changed and the one I'm about to register
-    gmsSST.predicates.remove(start_join_handle);
+            // Disable all the other SST predicates, except suspected_changed and the one I'm about to register
+            gmsSST.predicates.remove(start_join_handle);
     gmsSST.predicates.remove(change_commit_ready_handle);
     gmsSST.predicates.remove(leader_proposed_handle);
 
@@ -495,19 +498,19 @@
                                   uint32_t next_num_received_size,
                                   DerechoSST& gmsSST) {
     whenlog(logger->debug("MetaWedged is true; continuing epoch termination");)
-    //If this is the first time terminate_epoch() was called, next_view will still be null
-    bool first_call = false;
+            //If this is the first time terminate_epoch() was called, next_view will still be null
+            bool first_call
+            = false;
     if(!next_view) {
         first_call = true;
     }
     std::unique_lock<std::shared_timed_mutex> write_lock(view_mutex);
     next_view = make_next_view(curr_view, gmsSST whenlog(, logger));
     whenlog(logger->debug("Checking provisioning of view {}", next_view->vid);)
-    next_subgroup_settings->clear();
+            next_subgroup_settings->clear();
     next_num_received_size = make_subgroup_maps(curr_view, *next_view, *next_subgroup_settings);
     if(!next_view->is_adequately_provisioned) {
-        whenlog(logger->debug("Next view would not be adequately provisioned, waiting for more joins.");)
-        if(first_call) {
+        whenlog(logger->debug("Next view would not be adequately provisioned, waiting for more joins.");) if(first_call) {
             //Re-register the predicates for accepting and acknowledging joins
             register_predicates();
             //But remove the one for start_meta_wedge
@@ -588,7 +591,7 @@
             if(shard_view.my_rank == curr_view->subview_rank_of_shard_leader(subgroup_id, shard_num)) {
                 leader_ragged_edge_cleanup(*curr_view, subgroup_id,
                                            shard_settings_pair.second.num_received_offset,
-                                           shard_view.members, num_shard_senders, whenlog(logger,) next_view->members);
+                                           shard_view.members, num_shard_senders, whenlog(logger, ) next_view->members);
             } else {
                 //Keep track of which subgroups I'm a non-leader in, and what my corresponding shard ID is
                 follower_subgroups_and_shards->emplace(subgroup_id, shard_num);
@@ -611,12 +614,7 @@
 
     auto global_min_ready_continuation = [this, follower_subgroups_and_shards,
                                           next_subgroup_settings, next_num_received_size](DerechoSST& gmsSST) {
-<<<<<<< HEAD
-        logger->debug("GlobalMins are ready for all {} subgroup leaders this node is waiting on", follower_subgroups_and_shards->size());
-=======
-
-        whenlog(logger->debug("GlobalMins are ready for all {} subgroup leaders this node is waiting on", follower_subgroups_and_shards->size());)
->>>>>>> 4e4e84f1
+        whenlog(logger->debug("GlobalMins are ready for all {} subgroup leaders this node is waiting on", follower_subgroups_and_shards->size()););
         //Finish RaggedEdgeCleanup for subgroups in which I'm not the leader
         for(const auto& subgroup_shard_pair : *follower_subgroups_and_shards) {
             SubView& shard_view = curr_view->subgroup_shard_views.at(subgroup_shard_pair.first)
@@ -634,7 +632,7 @@
                                                  .num_received_offset,
                                          shard_view.members,
                                          num_shard_senders
-                                         whenlog(, logger));
+                                                 whenlog(, logger));
         }
 
         //Wait for persistence to finish for messages delivered in RaggedEdgeCleanup
@@ -707,8 +705,8 @@
 
     node_id_t my_id = next_view->members[next_view->my_rank];
     whenlog(logger->debug("Starting creation of new SST and DerechoGroup for view {}", next_view->vid);)
-    // if new members have joined, add their RDMA connections to SST and RDMC
-    for(std::size_t i = 0; i < next_view->joined.size(); ++i) {
+            // if new members have joined, add their RDMA connections to SST and RDMC
+            for(std::size_t i = 0; i < next_view->joined.size(); ++i) {
         //The new members will be the last joined.size() elements of the members lists
         int joiner_rank = next_view->num_members - next_view->joined.size() + i;
         rdma::impl::verbs_add_connection(next_view->members[joiner_rank], next_view->member_ips[joiner_rank],
@@ -740,8 +738,7 @@
     // New members can now proceed to view_manager.start(), which will call sync()
     next_view->gmsSST->put();
     next_view->gmsSST->sync_with_members();
-    whenlog(logger->debug("Done setting up SST and DerechoGroup for view {}", next_view->vid);)
-    {
+    whenlog(logger->debug("Done setting up SST and DerechoGroup for view {}", next_view->vid);) {
         lock_guard_t old_views_lock(old_views_mutex);
         old_views.push(std::move(curr_view));
         old_views_cv.notify_all();
@@ -786,7 +783,7 @@
     // Re-initialize this node's RPC objects, which includes receiving them
     // from shard leaders if it is newly a member of a subgroup
     whenlog(logger->debug("Initializing local Replicated Objects");)
-    initialize_subgroup_objects(my_id, *curr_view, old_shard_leaders_by_id);
+            initialize_subgroup_objects(my_id, *curr_view, old_shard_leaders_by_id);
     // It's only safe to start evaluating predicates once all RPC objects exist
     curr_view->gmsSST->start_predicate_evaluation();
     view_change_cv.notify_all();
@@ -850,21 +847,21 @@
     client_socket.exchange(curr_view->members[curr_view->my_rank], joining_client_id);
 
     whenlog(logger->debug("Proposing change to add node {}", joining_client_id);)
-    size_t next_change = gmsSST.num_changes[curr_view->my_rank] - gmsSST.num_installed[curr_view->my_rank];
+            size_t next_change
+            = gmsSST.num_changes[curr_view->my_rank] - gmsSST.num_installed[curr_view->my_rank];
     gmssst::set(gmsSST.changes[curr_view->my_rank][next_change], joining_client_id);
     gmssst::set(gmsSST.joiner_ips[curr_view->my_rank][next_change], joiner_ip_packed.s_addr);
 
     gmssst::increment(gmsSST.num_changes[curr_view->my_rank]);
 
     whenlog(logger->debug("Wedging view {}", curr_view->vid);)
-    curr_view->wedge();
+            curr_view->wedge();
     whenlog(logger->debug("Leader done wedging view.");)
-    gmsSST.put(gmsSST.changes.get_base() - gmsSST.getBaseAddress(), gmsSST.num_committed.get_base() - gmsSST.changes.get_base());
+            gmsSST.put(gmsSST.changes.get_base() - gmsSST.getBaseAddress(), gmsSST.num_committed.get_base() - gmsSST.changes.get_base());
 }
 
 void ViewManager::commit_join(const View& new_view, tcp::socket& client_socket) {
-    whenlog(logger->debug("Sending client the new view");)
-    auto bind_socket_write = [&client_socket](const char* bytes, std::size_t size) { client_socket.write(bytes, size); };
+    whenlog(logger->debug("Sending client the new view");) auto bind_socket_write = [&client_socket](const char* bytes, std::size_t size) { client_socket.write(bytes, size); };
     std::size_t size_of_view = mutils::bytes_size(new_view);
     client_socket.write(size_of_view);
     mutils::post_object(bind_socket_write, new_view);
@@ -952,7 +949,7 @@
 
 std::unique_ptr<View> ViewManager::make_next_view(const std::unique_ptr<View>& curr_view,
                                                   const DerechoSST& gmsSST whenlog(,
-                                                  std::shared_ptr<spdlog::logger> logger)) {
+                                                                                   std::shared_ptr<spdlog::logger> logger)) {
     int myRank = curr_view->my_rank;
     std::set<int> leave_ranks;
     std::vector<int> join_indexes;
@@ -1001,8 +998,9 @@
     }
     whenlog(logger->debug("Next view will exclude {} failed members.", leave_ranks.size());)
 
-    //Copy member information, excluding the members that have failed
-    int m = 0;
+            //Copy member information, excluding the members that have failed
+            int m
+            = 0;
     for(int n = 0; n < curr_view->num_members; n++) {
         //This is why leave_ranks needs to be a set
         if(leave_ranks.find(n) == leave_ranks.end()) {
@@ -1125,9 +1123,7 @@
 
 void ViewManager::deliver_in_order(const View& Vc, const int shard_leader_rank,
                                    const uint32_t subgroup_num, const uint32_t num_received_offset,
-                                   const std::vector<node_id_t>& shard_members, uint num_shard_senders
-                                   whenlog(,
-                                   std::shared_ptr<spdlog::logger> logger)) {
+                                   const std::vector<node_id_t>& shard_members, uint num_shard_senders whenlog(, std::shared_ptr<spdlog::logger> logger)) {
     // Ragged cleanup is finished, deliver in the implied order
     std::vector<int32_t> max_received_indices(num_shard_senders);
     std::string deliveryOrder(" ");
@@ -1140,15 +1136,14 @@
         max_received_indices[n] = Vc.gmsSST->global_min[shard_leader_rank][num_received_offset + n];
     }
     whenlog(logger->debug("Delivering ragged-edge messages in order: {}", deliveryOrder);)
-    Vc.multicast_group->deliver_messages_upto(max_received_indices, subgroup_num, num_shard_senders);
+            Vc.multicast_group->deliver_messages_upto(max_received_indices, subgroup_num, num_shard_senders);
 }
 
 void ViewManager::leader_ragged_edge_cleanup(View& Vc, const subgroup_id_t subgroup_num,
                                              const uint32_t num_received_offset,
                                              const std::vector<node_id_t>& shard_members, uint num_shard_senders,
-                                             whenlog(std::shared_ptr<spdlog::logger> logger,) const std::vector<node_id_t>& next_view_members) {
-    whenlog(logger->debug("Running leader RaggedEdgeCleanup for subgroup {}", subgroup_num);)
-    int myRank = Vc.my_rank;
+                                             whenlog(std::shared_ptr<spdlog::logger> logger, ) const std::vector<node_id_t>& next_view_members) {
+    whenlog(logger->debug("Running leader RaggedEdgeCleanup for subgroup {}", subgroup_num);) int myRank = Vc.my_rank;
     // int Leader = Vc.rank_of_leader();  // We don't want this to change under our feet
     bool found = false;
     for(uint n = 0; n < shard_members.size() && !found; n++) {
@@ -1177,7 +1172,7 @@
     }
 
     whenlog(logger->debug("Shard leader for subgroup {} finished computing global_min", subgroup_num);)
-    gmssst::set(Vc.gmsSST->global_min_ready[myRank][subgroup_num], true);
+            gmssst::set(Vc.gmsSST->global_min_ready[myRank][subgroup_num], true);
     Vc.gmsSST->put(Vc.multicast_group->get_shard_sst_indices(subgroup_num),
                    (char*)std::addressof(Vc.gmsSST->global_min[0][num_received_offset]) - Vc.gmsSST->getBaseAddress(),
                    sizeof(Vc.gmsSST->global_min[0][num_received_offset]) * num_shard_senders);
@@ -1192,13 +1187,12 @@
 void ViewManager::follower_ragged_edge_cleanup(View& Vc, const subgroup_id_t subgroup_num,
                                                uint shard_leader_rank,
                                                const uint32_t num_received_offset,
-                                               const std::vector<node_id_t>& shard_members, uint num_shard_senders
-                                               whenlog(, std::shared_ptr<spdlog::logger> logger)) {
+                                               const std::vector<node_id_t>& shard_members, uint num_shard_senders whenlog(, std::shared_ptr<spdlog::logger> logger)) {
     int myRank = Vc.my_rank;
     // Learn the leader's data and push it before acting upon it
     whenlog(logger->debug("Running follower RaggedEdgeCleanup for subgroup {}; echoing leader's global_min", subgroup_num);)
-    gmssst::set(Vc.gmsSST->global_min[myRank] + num_received_offset, Vc.gmsSST->global_min[shard_leader_rank] + num_received_offset,
-                num_shard_senders);
+            gmssst::set(Vc.gmsSST->global_min[myRank] + num_received_offset, Vc.gmsSST->global_min[shard_leader_rank] + num_received_offset,
+                        num_shard_senders);
     gmssst::set(Vc.gmsSST->global_min_ready[myRank][subgroup_num], true);
     Vc.gmsSST->put(Vc.multicast_group->get_shard_sst_indices(subgroup_num),
                    (char*)std::addressof(Vc.gmsSST->global_min[0][num_received_offset]) - Vc.gmsSST->getBaseAddress(),
@@ -1215,7 +1209,8 @@
 void ViewManager::report_failure(const node_id_t who) {
     int r = curr_view->rank_of(who);
     whenlog(logger->debug("Node ID {} failure reported; marking suspected[{}]", who, r);)
-    curr_view->gmsSST->suspected[curr_view->my_rank][r] = true;
+            curr_view->gmsSST->suspected[curr_view->my_rank][r]
+            = true;
     int cnt = 0;
     for(r = 0; r < (int)curr_view->gmsSST->suspected.size(); r++) {
         if(curr_view->gmsSST->suspected[curr_view->my_rank][r]) {
@@ -1232,7 +1227,7 @@
 void ViewManager::leave() {
     shared_lock_t lock(view_mutex);
     whenlog(logger->debug("Cleanly leaving the group.");)
-    curr_view->multicast_group->wedge();
+            curr_view->multicast_group->wedge();
     curr_view->gmsSST->predicates.clear();
     curr_view->gmsSST->suspected[curr_view->my_rank][curr_view->my_rank] = true;
     curr_view->gmsSST->put((char*)std::addressof(curr_view->gmsSST->suspected[0][curr_view->my_rank]) - curr_view->gmsSST->getBaseAddress(), sizeof(curr_view->gmsSST->suspected[0][curr_view->my_rank]));
