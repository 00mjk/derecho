--- conflicted
+++ resolved
@@ -114,15 +114,11 @@
             do {
                 // wait for semaphore
                 sem_wait(&persistence_request_sem);
-<<<<<<< HEAD
-                if(this->persistence_request_queue.empty()) {
-                    continue;
-=======
                 while(prq_lock.test_and_set(std::memory_order_acquire)) // acquire lock
                     ; // spin
                 if (this->persistence_request_queue.empty()) {
+                  prq_lock.clear(std::memory_order_release); // release lock
                   continue;
->>>>>>> b0e953da
                 }
 
                 subgroup_id_t subgroup_id = std::get<0>(persistence_request_queue.front());
