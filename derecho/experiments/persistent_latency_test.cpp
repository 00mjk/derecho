#include <iostream>
#include <map>
#include <memory>
#include <pthread.h>
#include <string>
#include <time.h>
#include <vector>

#include "block_size.h"
#include "bytes_object.h"
#include "derecho/derecho.h"
#include "initialize.h"
#include <mutils-serialization/SerializationSupport.hpp>
#include <persistent/Persistent.hpp>
#include <persistent/util.hpp>
#include "conf/conf.hpp"

using std::cout;
using std::endl;
using derecho::Bytes;

#define DELTA_T_US(t1, t2) ((double)(((t2).tv_sec - (t1).tv_sec) * 1e6 + ((t2).tv_nsec - (t1).tv_nsec) * 1e-3))

//the payload is used to identify the user timestamp
typedef struct _payload {
    uint32_t node_rank;  // rank of the sender
    uint32_t msg_seqno;  // sequence of the message sent by the same sender
    uint64_t tv_sec;     // second
    uint64_t tv_nsec;    // nano second
} PayLoad;

/**
 * Non-Persitent Object with vairable sizes
 */
class ByteArrayObject : public mutils::ByteRepresentable, public derecho::PersistsFields {
public:
    Persistent<Bytes> pers_bytes;

    void change_pers_bytes(const Bytes &bytes) {
        *pers_bytes = bytes;
    }

    /** Named integers that will be used to tag the RPC methods */
    //  enum Functions { CHANGE_PERS_BYTES, CHANGE_VOLA_BYTES };
    enum Functions { CHANGE_PERS_BYTES };

    static auto register_functions() {
        return std::make_tuple(
                derecho::rpc::tag<CHANGE_PERS_BYTES>(&ByteArrayObject::change_pers_bytes));
    }

    DEFAULT_SERIALIZATION_SUPPORT(ByteArrayObject, pers_bytes);
    // constructor
    ByteArrayObject(Persistent<Bytes> &_p_bytes) : pers_bytes(std::move(_p_bytes)) {
    }
    // the default constructor
    ByteArrayObject(PersistentRegistry *pr) : pers_bytes(nullptr, pr) {
    }
};

int main(int argc, char *argv[]) {

#ifndef NDEBUG
   spdlog::set_level(spdlog::level::trace);  
#endif
    if(argc < 6) {
        std::cout << "usage:" << argv[0] << " <all|half|one> <num_of_nodes> <msg_size> <count> <max_ops> [window_size=3]" << std::endl;
        return -1;
    }
    int sender_selector = 0;  // 0 for all sender
    if(strcmp(argv[1], "half") == 0) sender_selector = 1;
    if(strcmp(argv[1], "one") == 0) sender_selector = 2;
    int num_of_nodes = atoi(argv[2]);
    int msg_size = atoi(argv[3]);
    uint32_t count = (uint32_t)atoi(argv[4]);
    int max_ops = atoi(argv[5]);
    uint64_t si_us = (1000000l / max_ops);
    unsigned int window_size = 3;
    if(argc >= 7) {
        window_size = atoi(argv[6]);
    }

    derecho::node_id_t node_id;
    derecho::ip_addr my_ip;
    derecho::ip_addr leader_ip;
    query_node_info(node_id, my_ip, leader_ip);
    long long unsigned int max_msg_size = msg_size;
    long long unsigned int block_size = get_block_size(msg_size);
    const long long unsigned int sst_max_msg_size = (max_msg_size < 17000 ? max_msg_size : 0);
    derecho::DerechoParams derecho_params{max_msg_size, sst_max_msg_size, block_size, window_size};
    bool is_sending = true;
    uint32_t node_rank = -1;
    // message_pers_ts_us[] is the time when a message with version 'ver' is persisted.
    uint64_t *message_pers_ts_us = (uint64_t *)malloc(sizeof(uint64_t) * count * num_of_nodes);
    if(message_pers_ts_us == NULL) {
        std::cerr << "allocate memory error!" << std::endl;
        return -1;
    }
    // the total span:
    struct timespec t_begin;
    // is only for local
    uint64_t *local_message_ts_us = (uint64_t *)malloc(sizeof(uint64_t) * count);
    long total_num_messages;
    uint32_t num_sender = 0;
    switch(sender_selector) {
        case 0:
            num_sender = num_of_nodes;
            break;
        case 1:
            num_sender = (num_of_nodes / 2);
            break;
        case 2:
            num_sender = 1;
            break;
    }
    total_num_messages = num_sender * count;

    derecho::CallbackSet callback_set{
            nullptr,  //we don't need the stability_callback here
            nullptr,  // the persistence_callback either
            [&](derecho::subgroup_id_t subgroup, persistent::version_t ver) {
                struct timespec ts;
                static persistent::version_t pers_ver = 0;
                if(pers_ver > ver) return;

                clock_gettime(CLOCK_REALTIME, &ts);
                uint64_t tsus = ts.tv_sec * 1e6 + ts.tv_nsec / 1e3;

                while(pers_ver <= ver) {
                    message_pers_ts_us[pers_ver++] = tsus;
                }

                if(ver == total_num_messages - 1) {
                    if(is_sending) {
                        for(uint32_t i = 0; i < count; i++) {
                            std::cout << "[" << i << "]" << local_message_ts_us[i] << " " << message_pers_ts_us[num_sender * i + node_rank] << " " << (message_pers_ts_us[num_sender * i + node_rank] - local_message_ts_us[i]) << " us" << std::endl;
                        }
                    }
                    double thp_mbps = (double)total_num_messages * msg_size / DELTA_T_US(t_begin, ts);
                    std::cout << "throughput(pers): " << thp_mbps << " MBps" << std::endl;
                    std::cout << std::flush;
                    exit(0);
                }
            }};

    derecho::SubgroupInfo subgroup_info{
            {{std::type_index(typeid(ByteArrayObject)), [num_of_nodes, sender_selector](const derecho::View &curr_view, int &next_unassigned_rank, bool previous_was_successful) {
                  if(curr_view.num_members < num_of_nodes) {
                      std::cout << "not enough members yet:" << curr_view.num_members << " < " << num_of_nodes << std::endl;
                      throw derecho::subgroup_provisioning_exception();
                  }
                  derecho::subgroup_shard_layout_t subgroup_vector(1);

                  std::vector<uint32_t> members(num_of_nodes);
                  std::vector<int> senders(num_of_nodes, 1);
                  for(int i = 0; i < num_of_nodes; i++) {
                      members[i] = i;
                      switch(sender_selector) {
                          case 0:  // all senders
                              break;
                          case 1:  // half senders
                              if(i <= (num_of_nodes - 1) / 2) senders[i] = 0;
                              break;
                          case 2:  // one senders
                              if(i != (num_of_nodes - 1)) senders[i] = 0;
                              break;
                      }
                  }

                  subgroup_vector[0].emplace_back(curr_view.make_subview(members, derecho::Mode::ORDERED, senders));
                  next_unassigned_rank = std::max(next_unassigned_rank, num_of_nodes);
                  return subgroup_vector;
              }}},
            {std::type_index(typeid(ByteArrayObject))}};

    auto ba_factory = [](PersistentRegistry *pr) { return std::make_unique<ByteArrayObject>(pr); };

    std::unique_ptr<derecho::Group<ByteArrayObject>> group;
    if(my_ip == leader_ip) {
        group = std::make_unique<derecho::Group<ByteArrayObject>>(
                node_id, my_ip, callback_set, subgroup_info, derecho_params,
                std::vector<derecho::view_upcall_t>{}, derecho::getConfInt32(CONF_DERECHO_GMS_PORT),
                ba_factory);
    } else {
        group = std::make_unique<derecho::Group<ByteArrayObject>>(
                node_id, my_ip, leader_ip, callback_set, subgroup_info,
                std::vector<derecho::view_upcall_t>{}, derecho::getConfInt32(CONF_DERECHO_GMS_PORT),
                ba_factory);
    }

    std::cout << "Finished constructing/joining Group" << std::endl;

    auto members_order = group->get_members();
    cout << "The order of members is :" << endl;
    for(uint i = 0; i < (uint32_t)num_of_nodes; ++i) {
        cout << members_order[i] << " ";
        if(members_order[i] == node_id) {
            node_rank = i;
        }
    }
<<<<<<< HEAD
  };

  derecho::SubgroupInfo subgroup_info{
    {{std::type_index(typeid(ByteArrayObject)), [num_of_nodes,sender_selector](const derecho::View& curr_view, int& next_unassigned_rank) {
      if(curr_view.num_members < num_of_nodes) {
        std::cout << "not enough members yet:"<<curr_view.num_members<<" < "<<num_of_nodes<<std::endl;
        throw derecho::subgroup_provisioning_exception();
      }
      derecho::subgroup_shard_layout_t subgroup_vector(1);

      std::vector<uint32_t> members(num_of_nodes);
      std::vector<int> senders(num_of_nodes,1);
      for(int i=0;i<num_of_nodes;i++){
        members[i] = i;
        switch (sender_selector) {
        case 0: // all senders
          break;
        case 1: // half senders
          if (i <= (num_of_nodes-1)/2)senders[i] = 0;
          break;
        case 2: // one senders
          if (i != (num_of_nodes-1))senders[i] = 0;
          break;
=======
    cout << endl;
    if((sender_selector == 1) && (node_rank <= (uint32_t)(num_of_nodes - 1) / 2)) is_sending = false;
    if((sender_selector == 2) && (node_rank != (uint32_t)num_of_nodes - 1)) is_sending = false;

    std::cout << "my rank is:" << node_rank << ", and I'm sending:" << is_sending << std::endl;

    clock_gettime(CLOCK_REALTIME, &t_begin);

    derecho::Replicated<ByteArrayObject> &handle = group->get_subgroup<ByteArrayObject>();

    if(is_sending) {
        char *bbuf = new char[msg_size];
        bzero(bbuf, msg_size);
        Bytes bs(bbuf, msg_size);

        try {
            struct timespec start, cur;
            clock_gettime(CLOCK_REALTIME, &start);

            for(uint32_t i = 0; i < count; i++) {
                do {
                    pthread_yield();
                    clock_gettime(CLOCK_REALTIME, &cur);
                } while(DELTA_T_US(start, cur) < i * (double)si_us);
                {
                    local_message_ts_us[i] = cur.tv_sec * 1e6 + cur.tv_nsec / 1e3;
                    handle.ordered_send<ByteArrayObject::CHANGE_PERS_BYTES>(bs);
                }
            }

        } catch(uint64_t exp) {
            std::cout << "Exception caught:0x" << std::hex << exp << std::endl;
            return -1;
>>>>>>> f3db8438
        }
    }

    std::cout << "Reached end of main(), entering infinite loop so program doesn't exit" << std::endl;
    while(true) {
    }
}<|MERGE_RESOLUTION|>--- conflicted
+++ resolved
@@ -144,7 +144,7 @@
             }};
 
     derecho::SubgroupInfo subgroup_info{
-            {{std::type_index(typeid(ByteArrayObject)), [num_of_nodes, sender_selector](const derecho::View &curr_view, int &next_unassigned_rank, bool previous_was_successful) {
+            {{std::type_index(typeid(ByteArrayObject)), [num_of_nodes, sender_selector](const derecho::View &curr_view, int &next_unassigned_rank) {
                   if(curr_view.num_members < num_of_nodes) {
                       std::cout << "not enough members yet:" << curr_view.num_members << " < " << num_of_nodes << std::endl;
                       throw derecho::subgroup_provisioning_exception();
@@ -198,31 +198,6 @@
             node_rank = i;
         }
     }
-<<<<<<< HEAD
-  };
-
-  derecho::SubgroupInfo subgroup_info{
-    {{std::type_index(typeid(ByteArrayObject)), [num_of_nodes,sender_selector](const derecho::View& curr_view, int& next_unassigned_rank) {
-      if(curr_view.num_members < num_of_nodes) {
-        std::cout << "not enough members yet:"<<curr_view.num_members<<" < "<<num_of_nodes<<std::endl;
-        throw derecho::subgroup_provisioning_exception();
-      }
-      derecho::subgroup_shard_layout_t subgroup_vector(1);
-
-      std::vector<uint32_t> members(num_of_nodes);
-      std::vector<int> senders(num_of_nodes,1);
-      for(int i=0;i<num_of_nodes;i++){
-        members[i] = i;
-        switch (sender_selector) {
-        case 0: // all senders
-          break;
-        case 1: // half senders
-          if (i <= (num_of_nodes-1)/2)senders[i] = 0;
-          break;
-        case 2: // one senders
-          if (i != (num_of_nodes-1))senders[i] = 0;
-          break;
-=======
     cout << endl;
     if((sender_selector == 1) && (node_rank <= (uint32_t)(num_of_nodes - 1) / 2)) is_sending = false;
     if((sender_selector == 2) && (node_rank != (uint32_t)num_of_nodes - 1)) is_sending = false;
@@ -256,7 +231,6 @@
         } catch(uint64_t exp) {
             std::cout << "Exception caught:0x" << std::hex << exp << std::endl;
             return -1;
->>>>>>> f3db8438
         }
     }
 
