--- conflicted
+++ resolved
@@ -97,13 +97,8 @@
     cout << "Finished constructing/joining Group" << endl;
 
     std::vector<derecho::node_id_t> members = group->get_members();
-<<<<<<< HEAD
-    int my_rank;
-    for(my_rank = 0; (unsigned)my_rank < members.size(); ++my_rank) {
-=======
     uint my_rank;
     for(my_rank = 0; my_rank < members.size(); ++my_rank) {
->>>>>>> f3db8438
         if(members[my_rank] == node_id)
             break;
     }
