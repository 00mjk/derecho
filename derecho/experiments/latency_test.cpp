--- conflicted
+++ resolved
@@ -80,13 +80,9 @@
             // cout << buf << endl;
             // cout << "Delivered a message" << endl;
             // DERECHO_LOG(sender_id, index, "complete_send");
-<<<<<<< HEAD
             if(sender_id == 0) {
                 end_times[index] = get_time();
             }
-=======
-            end_times[sender_id].push_back(get_time());
->>>>>>> 924a8a40
             if(index == num_messages - 1 && sender_id == (int)num_nodes - 1) {
                 done = true;
             }
@@ -161,11 +157,7 @@
                 buf[j] = 'a' + (i % 26);
             }
             buf[msg_size - 1] = 0;
-<<<<<<< HEAD
             start_times[i] = get_time();
-=======
-            start_times.push_back(get_time());
->>>>>>> 924a8a40
             // DERECHO_LOG(my_rank, i, "start_send");
             group_as_subgroup.send();
 
