--- conflicted
+++ resolved
@@ -79,58 +79,30 @@
 
 # Subgroup configurations
 [SUBGROUP]
-<<<<<<< HEAD
-    [./DEFAULT]
-    max_payload_size = 10240
-
-=======
     [./ALTERNATIVE]
     max_payload_size = 10240
->>>>>>> 58eb4913
     # maximum smc (SST's small message multicast) payload size
     # If the message size is smaller or equal to this size,
     # it will be sent using SST multicast, otherwise it will
     # try RDMC if the message size is smaller than max_payload_size.
     max_smc_payload_size = 10240
-<<<<<<< HEAD
-
-=======
->>>>>>> 58eb4913
     # block size depends on your max_payload_size.
     # It is only relevant if you are every going to send a message using RDMC.
     # In that case, it should be set to the same value as the max_payload_size,
     # if the max_payload_size is around 1 MB. For very large messages, the block # size should be a few MBs (1 is fine).
     block_size = 1048576
-<<<<<<< HEAD
-
     # message window size
     # the length of the message pipeline
     window_size = 16
-
-=======
-    # message window size
-    # the length of the message pipeline
-    window_size = 16
->>>>>>> 58eb4913
     # this is the frequency of the failure detector thread.
     # It is best to leave this to 1 ms. If it is too high,
     # you run the risk of overflowing the queue of outstanding sends.
     timeout_ms = 1
-<<<<<<< HEAD
-
-    rdmc_send_algorithm = binomial_send
-
-    # derecho rpc port
-    rpc_port = 28366
-
-    [../ALTERNATIVE]
-=======
     rdmc_send_algorithm = binomial_send
     # derecho rpc port
     rpc_port = 28366
 
     [./ALTALT]
->>>>>>> 58eb4913
     max_payload_size = 10240
     max_smc_payload_size = 10240
     block_size = 1048576
@@ -155,4 +127,4 @@
 # default log level
 # Available options:
 # trace,debug,info,warn,error,critical,off
-default_log_level = trace+default_log_level = info