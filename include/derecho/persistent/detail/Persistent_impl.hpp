--- conflicted
+++ resolved
@@ -114,12 +114,8 @@
 
 template <typename ObjectType,
           StorageType storageType>
-<<<<<<< HEAD
-inline void Persistent<ObjectType, storageType>::register_callbacks() noexcept(false) {
+inline void Persistent<ObjectType, storageType>::register_callbacks() {
     using namespace std::placeholders;
-=======
-inline void Persistent<ObjectType, storageType>::register_callbacks() {
->>>>>>> 4a402b63
     if(this->m_pRegistry != nullptr) {
         //PROBLEM: The version() function bound here does not match the type signature (2 parameters) for the
         //"version function" expected by PersistentRegistry.
@@ -260,19 +256,10 @@
 auto Persistent<ObjectType, storageType>::getByIndex(
         int64_t idx,
         const Func& fun,
-<<<<<<< HEAD
-        mutils::DeserializationManager* dm) noexcept(false) {
+        mutils::DeserializationManager* dm) {
     if constexpr(std::is_base_of<IDeltaSupport<ObjectType>, ObjectType>::value) {
         return f(*this->getByIndex(idx, dm));
     } else {
-=======
-        mutils::DeserializationManager* dm) {
-    if
-        constexpr(std::is_base_of<IDeltaSupport<ObjectType>, ObjectType>::value) {
-            return f(*this->getByIndex(idx, dm));
-        }
-    else {
->>>>>>> 4a402b63
         return mutils::deserialize_and_run<ObjectType>(dm, (char*)this->m_pLog->getEntryByIndex(idx), fun);
     }
 };
@@ -281,8 +268,7 @@
           StorageType storageType>
 std::unique_ptr<ObjectType> Persistent<ObjectType, storageType>::getByIndex(
         int64_t idx,
-<<<<<<< HEAD
-        mutils::DeserializationManager* dm) noexcept(false) {
+        mutils::DeserializationManager* dm) {
     if constexpr(std::is_base_of<IDeltaSupport<ObjectType>, ObjectType>::value) {
         // ObjectType* ot = new ObjectType{};
         std::unique_ptr<ObjectType> p = ObjectType::create(dm);
@@ -290,20 +276,6 @@
         for(int64_t i = this->m_pLog->getEarliestIndex(); i <= idx; i++) {
             const char* entry_data = (const char*)this->m_pLog->getEntryByIndex(i);
             p->applyDelta(entry_data);
-=======
-        mutils::DeserializationManager* dm) {
-    if
-        constexpr(std::is_base_of<IDeltaSupport<ObjectType>, ObjectType>::value) {
-            // ObjectType* ot = new ObjectType{};
-            std::unique_ptr<ObjectType> p = ObjectType::create(dm);
-            // TODO: accelerate this by checkpointing
-            for(int64_t i = this->m_pLog->getEarliestIndex(); i <= idx; i++) {
-                const char* entry_data = (const char*)this->m_pLog->getEntryByIndex(i);
-                p->applyDelta(entry_data);
-            }
-
-            return p;
->>>>>>> 4a402b63
         }
 
         return p;
@@ -473,18 +445,14 @@
 
 template <typename ObjectType,
           StorageType storageType>
-<<<<<<< HEAD
-void Persistent<ObjectType, storageType>::version_with_hlc(const version_t& ver, const HLC& mhlc) noexcept(false) {
+void Persistent<ObjectType, storageType>::version_with_hlc(const version_t& ver, const HLC& mhlc) {
     dbg_default_trace("In Persistent<T>: make version (ver={}, hlc={}us.{})", ver, mhlc.m_rtc_us, mhlc.m_logic);
     this->set(*this->m_pWrappedObject, ver, mhlc);
 }
 
 template <typename ObjectType,
           StorageType storageType>
-void Persistent<ObjectType, storageType>::set(ObjectType& v, const version_t& ver) noexcept(false) {
-=======
 void Persistent<ObjectType, storageType>::set(ObjectType& v, const version_t& ver) {
->>>>>>> 4a402b63
     HLC mhlc;  // generate a default timestamp for it.
 #if defined(_PERFORMANCE_DEBUG)
     struct timespec t1, t2;
@@ -508,7 +476,6 @@
 
 template <typename ObjectType,
           StorageType storageType>
-<<<<<<< HEAD
 std::size_t Persistent<ObjectType, storageType>::update_signature(const version_t& ver, openssl::Signer& signer) {
     std::size_t bytes_added = 0;
     this->m_pLog->processEntryAtVersion(ver, [&signer, &bytes_added](const void* data, const std::size_t& size) {
@@ -550,10 +517,7 @@
 
 template <typename ObjectType,
           StorageType storageType>
-void Persistent<ObjectType, storageType>::persist(const version_t& ver) noexcept(false) {
-=======
-const int64_t Persistent<ObjectType, storageType>::persist() {
->>>>>>> 4a402b63
+void Persistent<ObjectType, storageType>::persist(const version_t& ver) {
 #if defined(_PERFORMANCE_DEBUG)
     struct timespec t1, t2;
     clock_gettime(CLOCK_REALTIME, &t1);
