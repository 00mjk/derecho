#ifndef FILE_PERSIST_LOG_HPP
#define FILE_PERSIST_LOG_HPP

#include "PersistLog.hpp"
#include "util.hpp"
#include <derecho/utils/logger.hpp>
#include <pthread.h>
#include <string>

namespace persistent {

#define META_FILE_SUFFIX "meta"
#define LOG_FILE_SUFFIX "log"
#define DATA_FILE_SUFFIX "data"
#define SWAP_FILE_SUFFIX "swp"
//Every log entry will be padded out to this size, which must be page-aligned
#define MAX_LOG_ENTRY_SIZE (64)
//Similarly, the size of a meta header must be page-aligned
#define META_HEADER_SIZE (256)

// meta header format
union MetaHeader {
    struct {
        int64_t head;  // the head index
        int64_t tail;  // the tail index
        int64_t ver;   // the latest version number.
    } fields;
    uint8_t bytes[META_HEADER_SIZE];
    bool operator==(const MetaHeader& other) {
        return (this->fields.head == other.fields.head) && (this->fields.tail == other.fields.tail)
               && (this->fields.ver == other.fields.ver);
    };
};

/**
 * The log entry format
 *
 * Although there is no explicit storage for the log signature, we do carefully reserve space for it: The first
 * 'PersistLog::signature_size' bytes pointed by 'LogEntry::ofst' are reserved for signature. If
 * 'PersistLog::signature_size' is zero, which means the signature feature is disabled, there is no signature space
 * reserved. This design avoids wasting space for applications without extremely strong security requirement.
 */
union LogEntry {
    struct {
        int64_t ver;       // version of the data
        uint64_t sdlen;     // length of the data plus the signature_size (signature first data second)
        uint64_t ofst;     // offset of the data (and the signature, if exists) in the memory buffer
        uint64_t hlc_r;    // realtime component of hlc
        uint64_t hlc_l;    // logic component of hlc
        int64_t prev_signed_ver; // previous signed version, whose signature is included in this version's signature
    } fields;
    uint8_t bytes[MAX_LOG_ENTRY_SIZE];
};

// TODO: make this hard-wired number configurable.
// Currently, we allow 1M(2^20-1) log entries and
// 512GB data size. The max log entry and max size are
// both from the configuration file:
// CONF_PERS_MAX_LOG_ENTRY - "PERS/max_log_entry"
// CONF_PERS_MAX_DATA_SIZE - "PERS/max_data_size"
#define MAX_LOG_ENTRY (this->m_iMaxLogEntry)
#define MAX_LOG_SIZE (sizeof(LogEntry) * MAX_LOG_ENTRY)
#define MAX_DATA_SIZE (this->m_iMaxDataSize)
#define META_SIZE (sizeof(MetaHeader))

// helpers:
///// READ or WRITE LOCK on LOG REQUIRED to use the following MACROs!!!!
#define LOG_ENTRY_ARRAY ((LogEntry*)(this->m_pLog))

#define NUM_USED_SLOTS (m_currMetaHeader.fields.tail - m_currMetaHeader.fields.head)
// #define NUM_USED_SLOTS_PERS   (m_persMetaHeader.tail - m_persMetaHeader.head)
#define NUM_FREE_SLOTS (MAX_LOG_ENTRY - 1 - NUM_USED_SLOTS)
// #define NUM_FREE_SLOTS_PERS   (MAX_LOG_ENTRY - 1 - NUM_USERD_SLOTS_PERS)

#define LOG_ENTRY_AT(idx) (LOG_ENTRY_ARRAY + (int)((idx) % MAX_LOG_ENTRY))
#define NEXT_LOG_ENTRY LOG_ENTRY_AT(m_currMetaHeader.fields.tail)
#define NEXT_LOG_ENTRY_PERS LOG_ENTRY_AT( \
        MAX(m_persMetaHeader.fields.tail, m_currMetaHeader.fields.head))
#define CURR_LOG_IDX ((NUM_USED_SLOTS == 0) ? INVALID_INDEX : m_currMetaHeader.fields.tail - 1)
#define LOG_ENTRY_DATA(e) ((void*)((uint8_t*)this->m_pData + ((e)->fields.ofst + this->signature_size) % MAX_DATA_SIZE))
#define LOG_ENTRY_SIGNATURE(e) ((void*)((uint8_t*)this->m_pData + ((e)->fields.ofst) % MAX_DATA_SIZE))

#define NEXT_DATA_OFST ((CURR_LOG_IDX == INVALID_INDEX) ? 0 : (LOG_ENTRY_AT(CURR_LOG_IDX)->fields.ofst + LOG_ENTRY_AT(CURR_LOG_IDX)->fields.sdlen))
#define NEXT_DATA ((void*)(reinterpret_cast<uint64_t>(this->m_pData) + NEXT_DATA_OFST % MAX_DATA_SIZE))
#define NEXT_DATA_PERS ((NEXT_LOG_ENTRY > NEXT_LOG_ENTRY_PERS) ? LOG_ENTRY_DATA(NEXT_LOG_ENTRY_PERS) : NULL)

#define NUM_USED_BYTES ((NUM_USED_SLOTS == 0) ? 0 : (LOG_ENTRY_AT(CURR_LOG_IDX)->fields.ofst + LOG_ENTRY_AT(CURR_LOG_IDX)->fields.sdlen - LOG_ENTRY_AT(m_currMetaHeader.fields.head)->fields.ofst))
#define NUM_FREE_BYTES (MAX_DATA_SIZE - NUM_USED_BYTES)

#define PAGE_SIZE (getpagesize())
#define ALIGN_TO_PAGE(x) ((void*)(((uint64_t)(x)) - ((uint64_t)(x)) % PAGE_SIZE))

// declaration for binary search util. see cpp file for comments.
template <typename TKey, typename KeyGetter>
int64_t binarySearch(const KeyGetter&, const TKey&, const int64_t&, const int64_t&);

// FilePersistLog is the default persist Log
class FilePersistLog : public PersistLog {
protected:
    // the current meta header
    MetaHeader m_currMetaHeader;
    // the persisted meta header
    MetaHeader m_persMetaHeader;
    // path of the data files
    const std::string m_sDataPath;
    // full meta file name
    const std::string m_sMetaFile;
    // full log file name
    const std::string m_sLogFile;
    // full data file name
    const std::string m_sDataFile;
    // max number of log entry
    const uint64_t m_iMaxLogEntry;
    // max data size
    const uint64_t m_iMaxDataSize;

    // the log file descriptor
    int m_iLogFileDesc;
    // the data file descriptor
    int m_iDataFileDesc;

    // memory mapped Log RingBuffer
    void* m_pLog;
    // memory mapped Data RingBuffer
    void* m_pData;
    // read/write lock
    pthread_rwlock_t m_rwlock;
    // persistent lock
    pthread_mutex_t m_perslock;

// lock macro
#define FPL_WRLOCK                                        \
    do {                                                  \
        if(pthread_rwlock_wrlock(&this->m_rwlock) != 0) { \
            throw PERSIST_EXP_RWLOCK_WRLOCK(errno);       \
        }                                                 \
    } while(0)

#define FPL_RDLOCK                                        \
    do {                                                  \
        if(pthread_rwlock_rdlock(&this->m_rwlock) != 0) { \
            throw PERSIST_EXP_RWLOCK_WRLOCK(errno);       \
        }                                                 \
    } while(0)

#define FPL_UNLOCK                                        \
    do {                                                  \
        if(pthread_rwlock_unlock(&this->m_rwlock) != 0) { \
            throw PERSIST_EXP_RWLOCK_UNLOCK(errno);       \
        }                                                 \
    } while(0)

#define FPL_PERS_LOCK                                    \
    do {                                                 \
        if(pthread_mutex_lock(&this->m_perslock) != 0) { \
            throw PERSIST_EXP_MUTEX_LOCK(errno);         \
        }                                                \
    } while(0)

#define FPL_PERS_UNLOCK                                    \
    do {                                                   \
        if(pthread_mutex_unlock(&this->m_perslock) != 0) { \
            throw PERSIST_EXP_MUTEX_UNLOCK(errno);         \
        }                                                  \
    } while(0)

    // load the log from files. This method may through exceptions if read from
    // file failed.
    virtual void load();

    // reset the logs. This will remove the existing persisted data.
    virtual void reset();

    // Persistent the Metadata header, we assume
    // FPL_PERS_LOCK is acquired.
    virtual void persistMetaHeaderAtomically(MetaHeader*);

public:
    //Constructor
    FilePersistLog(const std::string& name, const std::string& dataPath, bool enableSignatures);
    FilePersistLog(const std::string& name, bool enableSignatures) : FilePersistLog(name, getPersFilePath(), enableSignatures){};
    //Destructor
    virtual ~FilePersistLog() noexcept(true);

    //Derived from PersistLog
    virtual void append(const void* pdata,
<<<<<<< HEAD
                        uint64_t size, version_t ver,
                        const HLC& mhlc);
    virtual void advanceVersion(int64_t ver);
    virtual int64_t getLength();
    virtual int64_t getEarliestIndex();
    virtual int64_t getLatestIndex();
    virtual int64_t getVersionIndex(version_t ver);
    virtual int64_t getHLCIndex(const HLC& hlc);
    virtual version_t getEarliestVersion();
    virtual version_t getLatestVersion();
    virtual version_t getLastPersistedVersion();
    virtual const void* getEntryByIndex(int64_t eno);
    virtual const void* getEntry(version_t ver);
    virtual const void* getEntry(const HLC& hlc);
    virtual version_t persist(version_t ver,
                              bool preLocked = false);
    virtual void processEntryAtVersion(version_t ver, const std::function<void(const void*, std::size_t)>& func);
    virtual void addSignature(version_t ver, const unsigned char* signature, version_t previous_signed_version);
    virtual bool getSignature(version_t ver, unsigned char* signature, version_t& previous_signed_version);
    virtual void trimByIndex(int64_t eno);
    virtual void trim(version_t ver);
    virtual void trim(const HLC& hlc);
    virtual void truncate(version_t ver);
    virtual size_t bytes_size(version_t ver);
    virtual size_t to_bytes(char* buf, version_t ver);
    virtual void post_object(const std::function<void(char const* const, std::size_t)>& f,
                             version_t ver);
    virtual void applyLogTail(char const* v);
=======
                        const uint64_t size, const int64_t ver,
                        const HLC& mhlc) override;
    virtual void advanceVersion(const int64_t& ver) override;
    virtual int64_t getLength() override;
    virtual int64_t getEarliestIndex() override;
    virtual int64_t getLatestIndex() override;
    virtual int64_t getVersionIndex(const version_t& ver,bool exact) override;
    virtual int64_t getHLCIndex(const HLC& hlc) override;
    virtual version_t getEarliestVersion() override;
    virtual version_t getLatestVersion() override;
    virtual const version_t getLastPersistedVersion() override;
    virtual const void* getEntryByIndex(const int64_t& eno) override;
    virtual const void* getEntry(const version_t& ver, bool exact = false) override;
    virtual const void* getEntry(const HLC& hlc) override;
    virtual const version_t persist(const bool preLocked = false) override;
    virtual void trimByIndex(const int64_t& eno) override;
    virtual void trim(const version_t& ver) override;
    virtual void trim(const HLC& hlc) override;
    virtual void truncate(const version_t& ver) override;
    virtual size_t bytes_size(const version_t& ver) override;
    virtual size_t to_bytes(char* buf, const version_t& ver) override;
    virtual void post_object(const std::function<void(char const* const, std::size_t)>& f,
                             const version_t& ver) override;
    virtual void applyLogTail(char const* v) override;
>>>>>>> f18b0e52

    template <typename TKey, typename KeyGetter>
    void trim(const TKey& key, const KeyGetter& keyGetter) {
        int64_t idx;
        // RDLOCK for validation
        FPL_RDLOCK;
        idx = binarySearch<TKey>(keyGetter, key, m_currMetaHeader.fields.head, m_currMetaHeader.fields.tail);
        if(idx == INVALID_INDEX) {
            FPL_UNLOCK;
            return;
        }
        FPL_UNLOCK;
        // do binary search again in case some concurrent trim() and
        // append() happens. TODO: any optimization to avoid the second
        // search?
        // WRLOCK for trim
        FPL_WRLOCK;
        idx = binarySearch<TKey>(keyGetter, key, m_currMetaHeader.fields.head, m_currMetaHeader.fields.tail);
        if(idx != INVALID_INDEX) {
            m_currMetaHeader.fields.head = (idx + 1);
            FPL_PERS_LOCK;
            try {
                // What version number should be supplied to persist in this case?
                // CAUTION:
                // The persist API is changed for Edward's convenience by adding a version parameter
                // This has a widespreading on the design and needs extensive test before replying on
                // it.
                version_t ver = LOG_ENTRY_AT(CURR_LOG_IDX)->fields.ver;
                persist(ver, true);
            } catch(uint64_t e) {
                FPL_UNLOCK;
                FPL_PERS_UNLOCK;
                throw e;
            }
            FPL_PERS_UNLOCK;
            //TODO:remove delete entries from the index. This is tricky because
            // HLC order and idex order does not agree with each other.
            // throw PERSIST_EXP_UNIMPLEMENTED;
        } else {
            FPL_UNLOCK;
            return;
        }
        FPL_UNLOCK;
    }

    /**
     * Get the minimum latest persisted version for a subgroup/shard with prefix
     * @PARAM prefix the subgroup/shard prefix
     * @RETURN the minimum latest persisted version
     */
    static const uint64_t getMinimumLatestPersistedVersion(const std::string& prefix);

private:
     /** verify the existence of the meta file */
     bool checkOrCreateMetaFile();

     /** verify the existence of the log file */
     bool checkOrCreateLogFile();

     /** verify the existence of the data file */
     bool checkOrCreateDataFile();

    /**
     * Get the minimum index greater than a given version
     * Note: no lock protected, use FPL_RDLOCK
     * @PARAM ver the given version. INVALID_VERSION means to return the earliest index.
     * @RETURN the minimum index since the given version. INVALID_INDEX means
     *         that no log entry is available for the requested version.
     */
    int64_t getMinimumIndexBeyondVersion(version_t ver);
    /**
     * get the byte size of log entry
     * Note: no lock protected, use FPL_RDLOCK
     * @PARAM ple - pointer to the log entry
     * @RETURN the number of bytes required for the serialized data.
     */
    size_t byteSizeOfLogEntry(const LogEntry* ple);
    /**
     * serialize the log entry to a byte array
     * Note: no lock protected, use FPL_RDLOCK
     * @PARAM ple - the pointer to the log entry
     * @RETURN the number of bytes written to the byte array
     */
    size_t writeLogEntryToByteArray(const LogEntry* ple, char* ba);
    /**
     * post the log entry to a serialization function accepting a byte array
     * Note: no lock protected, use FPL_RDLOCK
     * @PARAM f - funciton
     * @PARAM ple - pointer to the log entry
     * @RETURN the number of bytes posted.
     */
    size_t postLogEntry(const std::function<void(char const* const, std::size_t)>& f, const LogEntry* ple);
    /**
     * merge the log entry to current state.
     * Note: no lock protected, use FPL_WRLOCK
     * @PARAM ba - serialize form of the entry
     * @RETURN - number of size read from the entry.
     */
    size_t mergeLogEntryFromByteArray(const char* ba);

    /**
     * binary search through the log, return the maximum index of the entries
     * whose key <= @param key. Note that indexes used here is 'virtual'.
     *
     * [ ][ ][ ][ ][X][X][X][X][ ][ ][ ]
     *              ^logHead   ^logTail
     * @param keyGetter: function which get the key from LogEntry
     * @param key: the key to be search
     * @param logArr: log array
     * @param len: log length
     * @return index of the log entry found or INVALID_INDEX if not found.
     */
    template <typename TKey, typename KeyGetter>
    int64_t binarySearch(const KeyGetter& keyGetter, const TKey& key,
                         const int64_t& logHead, const int64_t& logTail) {
        if(logTail <= logHead) {
            dbg_default_trace("binary Search failed...EMPTY LOG");
            return INVALID_INDEX;
        }
        int64_t head = logHead, tail = logTail - 1;
        int64_t pivot = 0;
        while(head <= tail) {
            pivot = (head + tail) / 2;
            dbg_default_trace("Search range: {0}->[{1},{2}]", pivot, head, tail);
            const TKey p_key = keyGetter(LOG_ENTRY_AT(pivot));
            if(p_key == key) {
                break;  // found
            } else if(p_key < key) {
                if(pivot + 1 >= logTail) {
                    break;  // found - the last element
                } else if(keyGetter(LOG_ENTRY_AT(pivot + 1)) > key) {
                    break;  // found - the next one is greater than key
                } else {    // search right
                    head = pivot + 1;
                }
            } else {  // search left
                tail = pivot - 1;
                if(head > tail) {
                    dbg_default_trace("binary Search failed...Object does not exist.");
                    return INVALID_INDEX;
                }
            }
        }
        return pivot;
    }

    /* Validate the log before we append. It will throw exception if
     * - there is no space
     * - the version is not monotonic
     * @param size: size of the data to be append in this log entry
     * @param ver: version of the new log entry
     */
    void do_append_validation(const uint64_t size, const int64_t ver);

#ifndef NDEBUG
    //dbg functions
    void dbgDumpMeta() {
        dbg_default_trace("m_pData={0},m_pLog={1}", (void*)this->m_pData, (void*)this->m_pLog);
        dbg_default_trace("META_HEADER:head={0},tail={1}", (int64_t)m_currMetaHeader.fields.head, (int64_t)m_currMetaHeader.fields.tail);
        dbg_default_trace("META_HEADER_PERS:head={0},tail={1}", (int64_t)m_persMetaHeader.fields.head, (int64_t)m_persMetaHeader.fields.tail);
        dbg_default_trace("NEXT_LOG_ENTRY={0},NEXT_LOG_ENTRY_PERS={1}", (void*)NEXT_LOG_ENTRY, (void*)NEXT_LOG_ENTRY_PERS);
    }
#endif  // NDEBUG
};
}  // namespace persistent

#endif  //FILE_PERSIST_LOG_HPP<|MERGE_RESOLUTION|>--- conflicted
+++ resolved
@@ -42,12 +42,12 @@
  */
 union LogEntry {
     struct {
-        int64_t ver;       // version of the data
-        uint64_t sdlen;     // length of the data plus the signature_size (signature first data second)
-        uint64_t ofst;     // offset of the data (and the signature, if exists) in the memory buffer
-        uint64_t hlc_r;    // realtime component of hlc
-        uint64_t hlc_l;    // logic component of hlc
-        int64_t prev_signed_ver; // previous signed version, whose signature is included in this version's signature
+        int64_t ver;              // version of the data
+        uint64_t sdlen;           // length of the data plus the signature_size (signature first data second)
+        uint64_t ofst;            // offset of the data (and the signature, if exists) in the memory buffer
+        uint64_t hlc_r;           // realtime component of hlc
+        uint64_t hlc_l;           // logic component of hlc
+        int64_t prev_signed_ver;  // previous signed version, whose signature is included in this version's signature
     } fields;
     uint8_t bytes[MAX_LOG_ENTRY_SIZE];
 };
@@ -184,61 +184,34 @@
 
     //Derived from PersistLog
     virtual void append(const void* pdata,
-<<<<<<< HEAD
                         uint64_t size, version_t ver,
-                        const HLC& mhlc);
-    virtual void advanceVersion(int64_t ver);
-    virtual int64_t getLength();
-    virtual int64_t getEarliestIndex();
-    virtual int64_t getLatestIndex();
-    virtual int64_t getVersionIndex(version_t ver);
-    virtual int64_t getHLCIndex(const HLC& hlc);
-    virtual version_t getEarliestVersion();
-    virtual version_t getLatestVersion();
-    virtual version_t getLastPersistedVersion();
-    virtual const void* getEntryByIndex(int64_t eno);
-    virtual const void* getEntry(version_t ver);
-    virtual const void* getEntry(const HLC& hlc);
+                        const HLC& mhlc) override;
+    virtual void advanceVersion(int64_t ver) override;
+    virtual int64_t getLength() override;
+    virtual int64_t getEarliestIndex() override;
+    virtual int64_t getLatestIndex() override;
+    virtual int64_t getVersionIndex(version_t ver, bool exact) override;
+    virtual int64_t getHLCIndex(const HLC& hlc) override;
+    virtual version_t getEarliestVersion() override;
+    virtual version_t getLatestVersion() override;
+    virtual version_t getLastPersistedVersion() override;
+    virtual const void* getEntryByIndex(int64_t eno) override;
+    virtual const void* getEntry(version_t ver, bool exact = false) override;
+    virtual const void* getEntry(const HLC& hlc) override;
     virtual version_t persist(version_t ver,
-                              bool preLocked = false);
+                              bool preLocked = false) override;
     virtual void processEntryAtVersion(version_t ver, const std::function<void(const void*, std::size_t)>& func);
     virtual void addSignature(version_t ver, const unsigned char* signature, version_t previous_signed_version);
     virtual bool getSignature(version_t ver, unsigned char* signature, version_t& previous_signed_version);
-    virtual void trimByIndex(int64_t eno);
-    virtual void trim(version_t ver);
-    virtual void trim(const HLC& hlc);
-    virtual void truncate(version_t ver);
-    virtual size_t bytes_size(version_t ver);
-    virtual size_t to_bytes(char* buf, version_t ver);
+    virtual void trimByIndex(int64_t eno) override;
+    virtual void trim(version_t ver) override;
+    virtual void trim(const HLC& hlc) override;
+    virtual void truncate(version_t ver) override;
+    virtual size_t bytes_size(version_t ver) override;
+    virtual size_t to_bytes(char* buf, version_t ver) override;
     virtual void post_object(const std::function<void(char const* const, std::size_t)>& f,
-                             version_t ver);
-    virtual void applyLogTail(char const* v);
-=======
-                        const uint64_t size, const int64_t ver,
-                        const HLC& mhlc) override;
-    virtual void advanceVersion(const int64_t& ver) override;
-    virtual int64_t getLength() override;
-    virtual int64_t getEarliestIndex() override;
-    virtual int64_t getLatestIndex() override;
-    virtual int64_t getVersionIndex(const version_t& ver,bool exact) override;
-    virtual int64_t getHLCIndex(const HLC& hlc) override;
-    virtual version_t getEarliestVersion() override;
-    virtual version_t getLatestVersion() override;
-    virtual const version_t getLastPersistedVersion() override;
-    virtual const void* getEntryByIndex(const int64_t& eno) override;
-    virtual const void* getEntry(const version_t& ver, bool exact = false) override;
-    virtual const void* getEntry(const HLC& hlc) override;
-    virtual const version_t persist(const bool preLocked = false) override;
-    virtual void trimByIndex(const int64_t& eno) override;
-    virtual void trim(const version_t& ver) override;
-    virtual void trim(const HLC& hlc) override;
-    virtual void truncate(const version_t& ver) override;
-    virtual size_t bytes_size(const version_t& ver) override;
-    virtual size_t to_bytes(char* buf, const version_t& ver) override;
-    virtual void post_object(const std::function<void(char const* const, std::size_t)>& f,
-                             const version_t& ver) override;
+                             version_t ver) override;
     virtual void applyLogTail(char const* v) override;
->>>>>>> f18b0e52
 
     template <typename TKey, typename KeyGetter>
     void trim(const TKey& key, const KeyGetter& keyGetter) {
@@ -292,14 +265,14 @@
     static const uint64_t getMinimumLatestPersistedVersion(const std::string& prefix);
 
 private:
-     /** verify the existence of the meta file */
-     bool checkOrCreateMetaFile();
-
-     /** verify the existence of the log file */
-     bool checkOrCreateLogFile();
-
-     /** verify the existence of the data file */
-     bool checkOrCreateDataFile();
+    /** verify the existence of the meta file */
+    bool checkOrCreateMetaFile();
+
+    /** verify the existence of the log file */
+    bool checkOrCreateLogFile();
+
+    /** verify the existence of the data file */
+    bool checkOrCreateDataFile();
 
     /**
      * Get the minimum index greater than a given version
