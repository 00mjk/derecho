--- conflicted
+++ resolved
@@ -104,7 +104,6 @@
     /** Make a new version capturing the current state of the object. */
     void makeVersion(const int64_t& ver, const HLC& mhlc);
 
-<<<<<<< HEAD
     /**
      * Returns the minumum of the latest version across all Persistent fields.
      * This is effectively the "current version" of the object, since all the
@@ -141,22 +140,13 @@
      * calling getMinimumLatestVersion().
      * @param latest_version The version to persist up to.
      */
-    void persist(const version_t& latest_version) noexcept(false);
-=======
-    /** (attempt to) Persist all existing versions
-     * @return The newest version number that was actually persisted. */
-    const int64_t persist();
->>>>>>> 4a402b63
+    void persist(const version_t& latest_version);
 
     /** Trims the log of all versions earlier than the argument. */
     void trim(const int64_t& earliest_version);
 
     /** Returns the minimum of the latest persisted versions among all Persistent fields. */
-<<<<<<< HEAD
-    version_t getMinimumLatestPersistedVersion() noexcept(false);
-=======
-    const int64_t getMinimumLatestPersistedVersion();
->>>>>>> 4a402b63
+    version_t getMinimumLatestPersistedVersion();
 
     /**
      * Set the earliest version for serialization, exclusive. This version will
@@ -184,15 +174,7 @@
      * register a Persistent<T> along with its lambdas
      */
     void registerPersist(const char* obj_name,
-<<<<<<< HEAD
-                         const PersistentObjectFunctions& interface_functions) noexcept(false);
-=======
-                         const VersionFunc& vf,
-                         const PersistFunc& pf,
-                         const TrimFunc& tf,
-                         const LatestPersistedGetterFunc& lpgf,
-                         const TruncateFunc& tcf);
->>>>>>> 4a402b63
+                         const PersistentObjectFunctions& interface_functions);
 
     /**
      * deregister
@@ -281,13 +263,7 @@
      * in order to include the previous entry's signature in the next entry's
      * signed data.
      */
-<<<<<<< HEAD
     std::vector<unsigned char> last_signature;
-=======
-    template <int funcIdx, typename... Args>
-    void callFunc(Args... args);
-
->>>>>>> 4a402b63
     /**
      * The version number associated with the last signature to be added to a
      * persistent log entry.
@@ -604,7 +580,7 @@
     /**
      * make a version with a version number and mhlc clock, using the current state.
      */
-    virtual void version_with_hlc(const version_t& ver, const HLC& mhlc) noexcept(false);
+    virtual void version_with_hlc(const version_t& ver, const HLC& mhlc);
 
     /**
      * make a version with only a version number
@@ -656,11 +632,7 @@
      * persist versions
      * @param version The version to persist up to
      */
-<<<<<<< HEAD
-    virtual void persist(const version_t& ver) noexcept(false);
-=======
-    virtual const int64_t persist();
->>>>>>> 4a402b63
+    virtual void persist(const version_t& ver);
 
 public:
     // wrapped objected
