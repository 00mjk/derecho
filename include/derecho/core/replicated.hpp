/**
 * @file replicated.h
 *
 * @date Feb 3, 2017
 */

#pragma once

#include <functional>
#include <memory>
#include <tuple>
#include <type_traits>

#include "derecho_exception.hpp"
#include "detail/derecho_internal.hpp"
#include "detail/remote_invocable.hpp"
#include "detail/replicated_interface.hpp"
#include "detail/rpc_manager.hpp"
#include "detail/rpc_utils.hpp"

#include <derecho/persistent/Persistent.hpp>
#include <derecho/tcp/tcp.hpp>

namespace derecho {

class _Group;
class GroupReference;

/**
 * This is a marker interface for user-defined Replicated Objects (i.e. objects
 * that will be used with the Replicated<T> template) to indicate that at least
 * one of the object's fields is of type Persistent<T>. Users should inherit
 * from this class in order for Persistent<T> fields to work properly.
 */
class PersistsFields {};

/**
 * A template whose member field "value" will be true if type T inherits from
 * PersistsFields, and false otherwise. Just a convenient specialization of
 * std::is_base_of.
 */
template <typename T>
using has_persistent_fields = std::is_base_of<PersistsFields, T>;

/**
 * An empty class to be used as the "replicated type" for a subgroup that
 * doesn't implement a Replicated Object. Subgroups of type RawObject will
 * have no replicated state or RPC functions and can only be used to send raw
 * (byte-buffer) multicasts.
 */
struct RawObject {
    static auto register_functions() { return std::tuple<>(); };
};

/**
 * An implementation of Factory<T> for RawObject, which is trivial because
 * RawObjects have no state.
 */
inline std::unique_ptr<RawObject> raw_object_factory(persistent::PersistentRegistry*, subgroup_id_t) {
    return std::make_unique<RawObject>();
}

template <typename T>
class Replicated : public ReplicatedObject, public persistent::ITemporalQueryFrontierProvider {
private:
    /** The PersistentRegistry for all Persistent<T> fields in this object */
    std::unique_ptr<persistent::PersistentRegistry> persistent_registry;
#if defined(_PERFORMANCE_DEBUG)
public:
#endif
    /**
     * The user-provided state object with some RPC methods. Stored by
     * pointer-to-pointer because it must stay pinned at a specific location
     * in memory, and otherwise Replicated<T> would be unmoveable.
     */
    std::unique_ptr<std::unique_ptr<T>> user_object_ptr;
#if defined(_PERFORMANCE_DEBUG)
private:
#endif
    /** The ID of this node */
    const node_id_t node_id;
    /** The internally-generated subgroup ID of the subgroup that replicates this object. */
    const subgroup_id_t subgroup_id;
    const uint32_t subgroup_index;
    /**
     * The index, within the subgroup, of the shard that replicates this object.
     * This needs to be stored in order to detect if a node has moved to a different
     * shard within the same subgroup (and hence its Replicated state is obsolete).
     */
    const uint32_t shard_num;
    /**
     * The Signer to use for signing updates to this object, if signatures are
     * enabled. If signatures are disabled, this will be null.
     */
    std::unique_ptr<openssl::Signer> signer;
    /**
     * The size of a signature, which is a fixed run-time constant based on the
     * security parameter of the private key being used. This will be 0 if
     * signatures are disabled.
     */
    std::size_t signature_size;
    /** Reference to the RPCManager for the Group this Replicated is in */
    rpc::RPCManager& group_rpc_manager;
    /** The actual implementation of Replicated<T>, hiding its ugly template parameters. */
    std::unique_ptr<rpc::RemoteInvocableOf<T>> wrapped_this;
    /**
     * A type-erased pointer to the Group that contains this Replicated. Will
     * never be null since Group owns and outlives Replicated.
     */
    _Group* group;
    /** The version number being processed and corresponding timestamp */
    persistent::version_t next_version = persistent::INVALID_VERSION;
    uint64_t next_timestamp_us = 0;

public:
    /**
     * Constructs a Replicated<T> that enables sending and receiving RPC
     * function calls for an object of type T.
     * @param type_id A unique ID for type T within the Group that owns this
     * Replicated<T>
     * @param nid The ID of the node on which this Replicated<T> is running.
     * @param subgroup_id The internally-generated subgroup ID for the subgroup
     * that participates in replicating this object
     * @param subgroup_index The index of the subgroup that replicates this object
     * within (only) the set of subgroups that replicate type T; zero-indexed.
     * @param shard_num The zero-indexed shard number of the shard (within subgroup
     * subgroup_id) that participates in replicating this object
     * @param group_rpc_manager A reference to the RPCManager for the Group
     * that owns this Replicated<T>
     * @param client_object_factory A factory functor that can create instances
     * of T.
     */
    Replicated(subgroup_type_id_t type_id, node_id_t nid, subgroup_id_t subgroup_id, uint32_t subgroup_index,
               uint32_t shard_num, rpc::RPCManager& group_rpc_manager,
               Factory<T> client_object_factory, _Group* group);

    /**
     * Constructs a Replicated<T> for an object without actually constructing an
     * instance of that object; the resulting Replicated will be in an invalid
     * state until receive_object() is called. This should be used when a new
     * subgroup member expects to receive the replicated object's state after
     * joining.
     * @param type_id A unique ID for type T within the Group that owns this
     * Replicated<T>
     * @param nid This node's node ID
     * @param subgroup_id The internally-generated subgroup ID for the subgroup
     * that participates in replicating this object
     * @param subgroup_index The index of the subgroup that replicates this object
     * within (only) the set of subgroups that replicate type T; zero-indexed.
     * @param shard_num The zero-indexed shard number of the shard (within subgroup
     * subgroup_id) that participates in replicating this object
     * @param group_rpc_manager A reference to the RPCManager for the Group
     * that owns this Replicated<T>
     */
    Replicated(subgroup_type_id_t type_id, node_id_t nid, subgroup_id_t subgroup_id, uint32_t subgroup_index,
               uint32_t shard_num, rpc::RPCManager& group_rpc_manager, _Group* group);

    Replicated(Replicated&& rhs);
    Replicated(const Replicated&) = delete;
    virtual ~Replicated();

    /**
     * @return The value of has_persistent_fields<T> for this Replicated<T>'s
     * template parameter. This is true if any field of the user object T is
     * persistent.
     */
    virtual bool is_persistent() const {
        return has_persistent_fields<T>::value;
    }

    /**
     * @return True if this Replicated<T> actually contains a reference to a
     * replicated object, false if it is "empty" because this node is not a
     * member of the subgroup that replicates T.
     */
    bool is_valid() const {
        return *user_object_ptr && true;
    }

    /**
     * @return The subgroup_id of the subgroup containing this Replicated<T>
     * object.
     */
    subgroup_id_t get_subgroup_id() const {
        return subgroup_id;
    }

    /**
     * @return The shard of the Replicated<T>'s subgroup that the current node
     * belongs to, and that this Replicated<T> updates when it sends multicasts.
     */
    uint32_t get_shard_num() const {
        return shard_num;
    }

    /**
     * Sends a peer-to-peer message to a single member of the subgroup that
     * replicates this Replicated<T>, invoking the RPC function identified
     * by the FunctionTag template parameter.
     * @param dest_node The ID of the node that the P2P message should be sent to
     * @param args The arguments to the RPC function being invoked
     * @return An instance of rpc::QueryResults<Ret>, where Ret is the return type
     * of the RPC function being invoked
     */
    template <rpc::FunctionTag tag, typename... Args>
    auto p2p_send(node_id_t dest_node, Args&&... args);

    /**
     * Sends a multicast to the entire subgroup that replicates this Replicated<T>,
     * invoking the RPC function identified by the FunctionTag template parameter.
     * The caller must keep the returned QueryResults object in scope in order to
     * receive replies.
     * @param args The arguments to the RPC function
     * @return An instance of rpc::QueryResults<Ret>, where Ret is the return type
     * of the RPC function being invoked.
     */
    template <rpc::FunctionTag tag, typename... Args>
    auto ordered_send(Args&&... args);

    /**
     * Submits a call to send a "raw" (byte array) message in a multicast to
     * this object's subgroup; the message will be generated by invoking msg_generator
     * inside this function.
     */
    void send(unsigned long long int payload_size, const std::function<void(char* buf)>& msg_generator);

    /**
     * @return The serialized size of the object, of type T, that holds the
     * state of this Replicated<T>.
     */
    std::size_t object_size() const;

    /**
     * Serializes and sends the state of the "wrapped" object (of type T) for
     * this Replicated<T> over the given socket. (This includes sending the
     * object's size before its data, so the receiver knows the size of buffer
     * to allocate).
     * @param receiver_socket
     */
    void send_object(tcp::socket& receiver_socket) const;

    /**
     * Serializes and sends the state of the "wrapped" object (of type T) for
     * this Replicated<T> over the given socket *without* first sending its size.
     * Should only be used when sending a list of objects, preceded by their
     * total size, otherwise the recipient will have no way of knowing how large
     * a buffer to allocate for this object.
     * @param receiver_socket
     */
    void send_object_raw(tcp::socket& receiver_socket) const;

    /**
     * Updates the state of the "wrapped" object by replacing it with the object
     * serialized in a buffer. Returns the number of bytes read from the buffer,
     * in case the caller needs to know.
     * @param buffer A buffer containing a serialized T, which will replace this
     * Replicated<T>'s wrapped T
     * @return The number of bytes read from the buffer.
     */
    std::size_t receive_object(char* buffer);

    const uint64_t compute_global_stability_frontier();

    inline const HLC getFrontier() {
        // transform from ns to us:
        HLC hlc(this->compute_global_stability_frontier() / 1e3, 0);
        return hlc;
    }

    /**
     * Returns the minimum among the "latest version" numbers of all Persistent
     * fields of this object, i.e. the longest consistent cut of all the logs.
     * @return A version number
     */
    const persistent::version_t get_minimum_latest_persisted_version();

    /**
     * make a version for all the persistent<T> members.
     * @param ver - the version number to be made
     */
<<<<<<< HEAD
    virtual void make_version(const persistent::version_t& ver, const HLC& hlc) noexcept(false);
=======
    virtual void make_version(const persistent::version_t& ver, const HLC& hlc) {
        persistent_registry_ptr->makeVersion(ver, hlc);
    };
>>>>>>> 4a402b63

    /**
     * Persist the data up to the specified version. Also, if the signed log is
     * enabled, return the signature over the latest version in the provided buffer.
     * @param version The version to persist up to.
     * @param signature The byte array in which to put the signature, assumed to be
     * the correct length for this node's signing key.
     */
<<<<<<< HEAD
    virtual void persist(const persistent::version_t version,
                         unsigned char* signature) noexcept(false);

    /**
     * Verifies the persistent log entry at the specified version against the
     * provided signature.
     * @param version The logged version to verify
     * @param verifier The Verifier to use, initialized with the public key that
     * should correspond to the signature
     * @param other_signature The signature to verify against, presumably from
     * some other node
     */
    virtual bool verify_log(const persistent::version_t version,
                            openssl::Verifier& verifier,
                            const unsigned char* other_signature);
=======
    virtual void persist(const persistent::version_t version);
>>>>>>> 4a402b63

    /**
     * trim the logs to a version, inclusively.
     * @param earliest_version - the version number, before which, logs are
     * going to be trimmed
     */
<<<<<<< HEAD
    virtual void trim(const persistent::version_t& earliest_version) noexcept(false);
=======
    virtual void trim(const persistent::version_t& earliest_version) {
        persistent_registry_ptr->trim(earliest_version);
    };
>>>>>>> 4a402b63

    /**
     * Truncate the logs of all Persistent<T> members back to the version
     * specified. This deletes recently-used data, so it should only be called
     * during failure recovery when some versions must be rolled back.
     * @param latest_version The latest version number that should remain in the logs
     */
    virtual void truncate(const persistent::version_t& latest_version);

    /**
     * Post the next version to be handled.
     */
    virtual void post_next_version(const persistent::version_t& version, const uint64_t& ts_us);

    /**
     * Get the next version to be handled.
     */
    virtual std::tuple<persistent::version_t, uint64_t> get_next_version();

    /**
     * Register a persistent member
     */
    virtual void register_persistent_member(const char* object_name,
<<<<<<< HEAD
                                            const persistent::PersistentObjectFunctions& interface_functions) noexcept(false) {
        this->persistent_registry->registerPersist(object_name, interface_functions);
=======
                                            const persistent::VersionFunc& vf,
                                            const persistent::PersistFunc& pf,
                                            const persistent::TrimFunc& tf,
                                            const persistent::LatestPersistedGetterFunc& gf,
                                            persistent::TruncateFunc tcf) {
        this->persistent_registry_ptr->registerPersist(object_name, vf, pf, tf, gf, tcf);
>>>>>>> 4a402b63
    }
};

template <typename T>
class ExternalCaller {
private:
    /** The ID of this node */
    const node_id_t node_id;
    /** The internally-generated subgroup ID of the subgroup that this ExternalCaller will contact. */
    subgroup_id_t subgroup_id;
    /** Reference to the RPCManager for the Group this ExternalCaller is in */
    rpc::RPCManager& group_rpc_manager;
    /** The actual implementation of ExternalCaller, which has lots of ugly template parameters */
    std::unique_ptr<rpc::RemoteInvokerFor<T>> wrapped_this;

public:
    ExternalCaller(uint32_t type_id, node_id_t nid, subgroup_id_t subgroup_id, rpc::RPCManager& group_rpc_manager);

    ExternalCaller(ExternalCaller&&) = default;
    ExternalCaller(const ExternalCaller&) = delete;

    /**
     * Sends a peer-to-peer message to a single member of the subgroup that
     * this ExternalCaller<T> connects to, invoking the RPC function identified
     * by the FunctionTag template parameter.
     * @param dest_node The ID of the node that the P2P message should be sent to
     * @param args The arguments to the RPC function being invoked
     * @return An instance of rpc::QueryResults<Ret>, where Ret is the return type
     * of the RPC function being invoked
     */
    template <rpc::FunctionTag tag, typename... Args>
    auto p2p_send(node_id_t dest_node, Args&&... args);

    bool is_valid() const { return true; }
};

template <typename T>
class ShardIterator {
private:
    ExternalCaller<T>& EC;
    const std::vector<node_id_t> shard_reps;

public:
    ShardIterator(ExternalCaller<T>& EC, std::vector<node_id_t> shard_reps)
            : EC(EC),
              shard_reps(shard_reps) {}
    template <rpc::FunctionTag tag, typename... Args>
    auto p2p_send(Args&&... args);
};
}  // namespace derecho

#include "detail/replicated_impl.hpp"<|MERGE_RESOLUTION|>--- conflicted
+++ resolved
@@ -278,13 +278,7 @@
      * make a version for all the persistent<T> members.
      * @param ver - the version number to be made
      */
-<<<<<<< HEAD
-    virtual void make_version(const persistent::version_t& ver, const HLC& hlc) noexcept(false);
-=======
-    virtual void make_version(const persistent::version_t& ver, const HLC& hlc) {
-        persistent_registry_ptr->makeVersion(ver, hlc);
-    };
->>>>>>> 4a402b63
+    virtual void make_version(const persistent::version_t& ver, const HLC& hlc);
 
     /**
      * Persist the data up to the specified version. Also, if the signed log is
@@ -293,9 +287,8 @@
      * @param signature The byte array in which to put the signature, assumed to be
      * the correct length for this node's signing key.
      */
-<<<<<<< HEAD
     virtual void persist(const persistent::version_t version,
-                         unsigned char* signature) noexcept(false);
+                         unsigned char* signature);
 
     /**
      * Verifies the persistent log entry at the specified version against the
@@ -309,22 +302,13 @@
     virtual bool verify_log(const persistent::version_t version,
                             openssl::Verifier& verifier,
                             const unsigned char* other_signature);
-=======
-    virtual void persist(const persistent::version_t version);
->>>>>>> 4a402b63
 
     /**
      * trim the logs to a version, inclusively.
      * @param earliest_version - the version number, before which, logs are
      * going to be trimmed
      */
-<<<<<<< HEAD
-    virtual void trim(const persistent::version_t& earliest_version) noexcept(false);
-=======
-    virtual void trim(const persistent::version_t& earliest_version) {
-        persistent_registry_ptr->trim(earliest_version);
-    };
->>>>>>> 4a402b63
+    virtual void trim(const persistent::version_t& earliest_version);
 
     /**
      * Truncate the logs of all Persistent<T> members back to the version
@@ -348,17 +332,8 @@
      * Register a persistent member
      */
     virtual void register_persistent_member(const char* object_name,
-<<<<<<< HEAD
-                                            const persistent::PersistentObjectFunctions& interface_functions) noexcept(false) {
+                                            const persistent::PersistentObjectFunctions& interface_functions) {
         this->persistent_registry->registerPersist(object_name, interface_functions);
-=======
-                                            const persistent::VersionFunc& vf,
-                                            const persistent::PersistFunc& pf,
-                                            const persistent::TrimFunc& tf,
-                                            const persistent::LatestPersistedGetterFunc& gf,
-                                            persistent::TruncateFunc tcf) {
-        this->persistent_registry_ptr->registerPersist(object_name, vf, pf, tf, gf, tcf);
->>>>>>> 4a402b63
     }
 };
 
