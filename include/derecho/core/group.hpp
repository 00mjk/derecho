#pragma once

#include <chrono>
#include <cstdint>
#include <ctime>
#include <exception>
#include <iostream>
#include <list>
#include <map>
#include <mutex>
#include <queue>
#include <string>
#include <type_traits>
#include <typeindex>
#include <utility>
#include <vector>

#include <derecho/tcp/tcp.hpp>

#include "derecho_exception.hpp"
#include "detail/derecho_internal.hpp"
#include "detail/persistence_manager.hpp"
#include "detail/rpc_manager.hpp"
#include "detail/view_manager.hpp"
#include "replicated.hpp"
#include "subgroup_info.hpp"

#include <derecho/conf/conf.hpp>
#include <mutils-containers/KindMap.hpp>
#include <mutils-containers/TypeMap2.hpp>

namespace derecho {
/**
 * The function that implements index_of_type, which is separate to hide the
 * "counter" template parameter (an implementation detail only used to maintain
 * state across recursive calls).
 */
template <uint32_t counter, typename TargetType, typename FirstType, typename... RestTypes>
constexpr uint32_t index_of_type_impl() {
    if constexpr(std::is_same<TargetType, FirstType>::value)
        return counter;
    else
        return index_of_type_impl<counter + 1, TargetType, RestTypes...>();
}

/**
 * A compile-time "function" that computes the index of a type within a template
 * parameter pack of types. The value of this constant is equal to the index of
 * TargetType within TypePack. (The compiler will spew template errors if
 * TargetType is not actually in TypePack).
 * @tparam TargetType The type to search for in the parameter pack
 * @tparam TypePack The template parameter pack that should be searched
 */
template <typename TargetType, typename... TypePack>
constexpr inline uint32_t index_of_type = index_of_type_impl<0, TargetType, TypePack...>();

/**
 * A type-trait-like template that provides a True member "value" if TargetType
 * matches some type in TypePack (according to std::is_same), or provides a
 * False member "value" if TargetType does not match anything in TypePack.
 */
template <typename TargetType, typename... TypePack>
using contains = std::integral_constant<bool, (std::is_same<TargetType, TypePack>::value || ...)>;

//Type alias for a sparse-vector of Replicated, otherwise KindMap can't understand it's a template
template <typename T>
using replicated_index_map = std::map<uint32_t, Replicated<T>>;

class _Group {
private:
protected:
    virtual uint32_t get_index_of_type(const std::type_info&) = 0;

public:
    virtual ~_Group() = default;

    template <typename SubgroupType>
    auto& get_subgroup(uint32_t subgroup_num = 0);

    template <typename SubgroupType>
    auto& get_nonmember_subgroup(uint32_t subgroup_num = 0);

    template <typename SubgroupType>
    std::size_t get_number_of_shards(uint32_t subgroup_index = 0);

    template <typename SubgroupType>
    std::vector<std::vector<node_id_t>> get_subgroup_members(uint32_t subgroup_index = 0);
};

template <typename ReplicatedType>
class GroupProjection : public virtual _Group {
protected:
    virtual void set_replicated_pointer(std::type_index, uint32_t, void**) = 0;
    virtual void set_external_caller_pointer(std::type_index, uint32_t, void**) = 0;
    virtual ViewManager& get_view_manager() = 0;

public:
    Replicated<ReplicatedType>& get_subgroup(uint32_t subgroup_num = 0);
    ExternalCaller<ReplicatedType>& get_nonmember_subgroup(uint32_t subgroup_index = 0);
    std::vector<std::vector<node_id_t>> get_subgroup_members(uint32_t subgroup_index = 0);
    std::size_t get_number_of_shards(uint32_t subgroup_index = 0);
};

class GroupReference {
public:
    _Group* group;
    uint32_t subgroup_index;
    void set_group_pointers(_Group* group, uint32_t subgroup_index) {
        this->group = group;
        this->subgroup_index = subgroup_index;
    }
};

/**
 * The top-level object for creating a Derecho group. This implements the group
 * management service (GMS) features and contains a MulticastGroup instance that
 * manages the actual sending and tracking of messages within the group.
 * @tparam ReplicatedTypes The types of user-provided objects that will represent
 * state and RPC functions for subgroups of this group.
 */
template <typename... ReplicatedTypes>
class Group : public virtual _Group, public GroupProjection<ReplicatedTypes>... {
public:
    void set_replicated_pointer(std::type_index type, uint32_t subgroup_num, void** ret);
    void set_external_caller_pointer(std::type_index type, uint32_t subgroup_num, void** ret);

protected:
    uint32_t get_index_of_type(const std::type_info&) override;
    ViewManager& get_view_manager() override;

private:
    using pred_handle = sst::Predicates<DerechoSST>::pred_handle;

    //Same thing for a sparse-vector of ExternalCaller
    template <typename T>
    using external_caller_index_map = std::map<uint32_t, ExternalCaller<T>>;

    const node_id_t my_id;
    /**
     * The shared pointer holding deserialization context is obsolete. I (Weijia)
     * removed it because it complicated things: the deserialization context is
     * generally a big object containing the group handle; however, the group handle
     * need to hold a shared pointer to the object, which causes a dependency loop
     * and results in an object indirectly holding a shared pointer to its self.
     * Another side effect is double free. So I change it back to the raw pointer.
     * The user deserialization context for all objects serialized and deserialized. */
<<<<<<< HEAD
    // std::shared_ptr<IDeserializationContext> user_deserialization_context;
    IDeserializationContext* user_deserialization_context;
    /** Persists the objects. Once persisted, persistence_manager updates the SST
=======
    // std::shared_ptr<DeserializationContext> user_deserialization_context;
    std::vector<DeserializationContext*> user_deserialization_context;

    /** Persist the objects. Once persisted, persistence_manager updates the SST
>>>>>>> d025b26c
     * so that the persistent progress is known by group members. */
    PersistenceManager persistence_manager;
    /** Contains all state related to managing Views, including the
     * MulticastGroup and SST (since those change when the view changes). */
    ViewManager view_manager;
    /** Contains all state related to receiving and handling RPC function
     * calls for any Replicated objects implemented by this group. */
    rpc::RPCManager rpc_manager;
    /** Maps a type to the Factory for that type. */
    mutils::KindMap<Factory, ReplicatedTypes...> factories;
    /**
     * Maps each type T to a map of (index -> Replicated<T>) for that type's
     * subgroup(s). If this node is not a member of a subgroup for a type, the
     * map will have no entry for that type and index. (Instead, external_callers
     * will have an entry for that type-index pair). If this node is a member
     * of a subgroup, the Replicated<T> will refer to the one shard that this
     * node belongs to.
     */
    mutils::KindMap<replicated_index_map, ReplicatedTypes...> replicated_objects;
    /**
     * Maps each type T to a map of (index -> ExternalCaller<T>) for the
     * subgroup(s) of that type that this node is not a member of. The
     * ExternalCaller for subgroup i of type T can be used to contact any member
     * of any shard of that subgroup, so shards are not indexed.
     */
    mutils::KindMap<external_caller_index_map, ReplicatedTypes...> external_callers;
    /**
     * Alternate view of the Replicated<T>s, indexed by subgroup ID. The entry
     * at index X is a pointer to the Replicated<T> for this node's shard of
     * subgroup X, if this node is a member of subgroup X. (There is no entry
     * if this node is not a member of the subgroup). The pointers are the
     * abstract base type ReplicatedObject so that they can be used by
     * components like ViewManager that don't know the parameter types (T), and
     * consequently they can't be used to call ordered_send. Although these
     * pointers are never null during normal operation (they are simply
     * observers for objects that already exist in replicated_objects), it is
     * NOT safe to use them outside of view_manager's predicates without owning
     * a read lock on curr_view: a pointer may become temporarily null during a
     * view change if the Replicated<T> it points to is reconstructed by the view
     * change, and the map entry might disappear entirely if this node is
     * removed from the subgroup.
     */
    std::map<subgroup_id_t, ReplicatedObject*> objects_by_subgroup_id;

    /**
     * Updates the state of the replicated objects that correspond to subgroups
     * identified in the provided map, by receiving serialized state from the
     * shard leader whose ID is paired with that subgroup ID.
     * @param subgroups_and_leaders Pairs of (subgroup ID, leader's node ID) for
     * subgroups that need to have their state initialized from the leader.
     */
    void receive_objects(const std::set<std::pair<subgroup_id_t, node_id_t>>& subgroups_and_leaders);

    /** Constructor helper that wires together the component objects of Group. */
    void set_up_components();

    /**
     * Base case for the construct_objects template. Note that the neat "varargs
     * trick" (defining construct_objects(...) as the base case) doesn't work
     * because varargs can't match const references, and will force a copy
     * constructor on View. So std::enable_if is the only way to match an empty
     * template pack.
     */
    template <typename... Empty>
    std::enable_if_t<0 == sizeof...(Empty),
                     std::set<std::pair<subgroup_id_t, node_id_t>>>
    construct_objects(const View&, const vector_int64_2d&, bool) {
        return std::set<std::pair<subgroup_id_t, node_id_t>>();
    }

    /**
     * Constructor helper that unpacks this Group's template parameter pack.
     * Constructs Replicated<T> wrappers for each object being replicated,
     * using the corresponding Factory<T> saved in Group::factories. If this
     * node is not a member of the subgroup for a type T, an "empty" Replicated<T>
     * will be constructed with no corresponding object. If this node is joining
     * an existing group and there was a previous leader for its shard of a
     * subgroup, an "empty" Replicated<T> will also be constructed for that
     * subgroup, since all object state will be received from the shard leader.
     *
     * @param curr_view A reference to the current view as reported by View_manager
     * @param old_shard_leaders The array of old shard leaders for each subgroup
     * (indexed by subgroup ID), which will contain -1 if there is no previous
     * leader for that shard.
     * @param in_restart True if this node is in restart mode (in which case this
     * function may be called multiple times if the restart view is aborted)
     * @return The set of subgroup IDs that are un-initialized because this node is
     * joining an existing group and needs to receive initial object state, paired
     * with the ID of the node that should be contacted to receive that state.
     */
    template <typename FirstType, typename... RestTypes>
    std::set<std::pair<subgroup_id_t, node_id_t>> construct_objects(
            const View& curr_view, const vector_int64_2d& old_shard_leaders,
            bool in_restart);

public:
    /**
     * Constructor that starts or joins a Derecho group. Whether this node acts
     * as the leader of a new group or joins an existing group is determined by
     * the Derecho configuration file (loaded by the conf module).
     *
     * @param callbacks The set of callback functions for message delivery
     * events in this group.
     * @param subgroup_info The set of functions that define how membership in
     * each subgroup and shard will be determined in this group.
     * @param deserialization_context The context used for deserialization
     * purpose. The application is responsible to keep it alive during Group
     * object lifetime.
     * @param _view_upcalls A list of functions to be called when the group
     * experiences a View-Change event (optional).
     * @param factories A variable number of Factory functions, one for each
     * template parameter of Group, providing a way to construct instances of
     * each Replicated Object
     */
    Group(const CallbackSet& callbacks,
          const SubgroupInfo& subgroup_info,
          const std::vector<DeserializationContext*>& deserialization_context,
          std::vector<view_upcall_t> _view_upcalls = {},
          Factory<ReplicatedTypes>... factories);

    /**
     * Constructor that starts or joins a Derecho group. Whether this node acts
     * as the leader of a new group or joins an existing group is determined by
     * the Derecho configuration file (loaded by the conf module).
     *
     * @param subgroup_info The set of functions that define how membership in
     * each subgroup and shard will be determined in this group.
     * @param factories A variable number of Factory functions, one for each
     * template parameter of Group, providing a way to construct instances of
     * each Replicated Object
     */
    Group(const SubgroupInfo& subgroup_info, Factory<ReplicatedTypes>... factories);

    ~Group();

    /**
     * Gets the "handle" for the subgroup of the specified type and index,
     * which is a Replicated<T>, assuming this node is a member of the desired
     * subgroup. The Replicated<T> will contain the replicated state of an
     * object of type T (if it has any state) and be usable to send multicasts
     * to this node's shard of the subgroup.
     *
     * @param subgroup_index The index of the subgroup within the set of
     * subgroups that replicate the same type of object. Defaults to 0, so
     * if there is only one subgroup of type T, it can be retrieved with
     * get_subgroup<T>();
     * @tparam SubgroupType The object type identifying the subgroup
     * @return A reference to a Replicated<SubgroupType>
     * @throws subgroup_provisioning_exception If there are no subgroups because
     * the current View is inadequately provisioned
     * @throws invalid_subgroup_exception If this node is not a member of the
     * requested subgroup.
     */
    template <typename SubgroupType>
    Replicated<SubgroupType>& get_subgroup(uint32_t subgroup_index = 0);

    /**
     * Gets the "handle" for a subgroup of the specified type and index,
     * assuming this node is not a member of the subgroup. The returned
     * ExternalCaller can be used to make peer-to-peer RPC calls to a specific
     * member of the subgroup.
     *
     * @param subgroup_index The index of the subgroup within the set of
     * subgroups that replicate the same type of object.
     * @tparam SubgroupType The object type identifying the subgroup
     * @return A reference to the ExternalCaller for this subgroup
     * @throws invalid_subgroup_exception If this node is actually a member of
     * the requested subgroup, or if no such subgroup exists
     */
    template <typename SubgroupType>
    ExternalCaller<SubgroupType>& get_nonmember_subgroup(uint32_t subgroup_index = 0);

    template <typename SubgroupType>
    ShardIterator<SubgroupType> get_shard_iterator(uint32_t subgroup_index = 0);

    /** Causes this node to cleanly leave the group by setting itself to "failed."
     * @param group_shutdown True if all nodes in the group are going to leave.
     */
    void leave(bool group_shutdown = true);

    /** Returns a vector listing the nodes that are currently members of the group. */
    std::vector<node_id_t> get_members();
    /**
     * Gets a list of the nodes currently assigned to the subgroup of the
     * specified type and index, organized by shard. The outer vector has an
     * entry for each shard in the subgroup, and the vector at each position
     * contains the IDs of the nodes in that shard.
     */
    template <typename SubgroupType>
    std::vector<std::vector<node_id_t>> get_subgroup_members(uint32_t subgroup_index = 0);
    /** Returns the order of this node in the sequence of members of the group */
    std::int32_t get_my_rank();
    /** Returns the id of local node */
    node_id_t get_my_id();
    /** Returns the shard number that this node is a member of in the specified
     * subgroup (by subgroup type and index), or -1 if this node is not a member
     * of any shard in the specified subgroup. */
    template <typename SubgroupType>
    std::int32_t get_my_shard(uint32_t subgroup_index = 0);
    /** Reports to the GMS that the given node has failed. */
    void report_failure(const node_id_t who);
    /** Waits until all members of the group have called this function. */
    void barrier_sync();
    void debug_print_status() const;
};

} /* namespace derecho */

#include "detail/group_impl.hpp"<|MERGE_RESOLUTION|>--- conflicted
+++ resolved
@@ -144,16 +144,10 @@
      * and results in an object indirectly holding a shared pointer to its self.
      * Another side effect is double free. So I change it back to the raw pointer.
      * The user deserialization context for all objects serialized and deserialized. */
-<<<<<<< HEAD
-    // std::shared_ptr<IDeserializationContext> user_deserialization_context;
-    IDeserializationContext* user_deserialization_context;
-    /** Persists the objects. Once persisted, persistence_manager updates the SST
-=======
     // std::shared_ptr<DeserializationContext> user_deserialization_context;
     std::vector<DeserializationContext*> user_deserialization_context;
 
     /** Persist the objects. Once persisted, persistence_manager updates the SST
->>>>>>> d025b26c
      * so that the persistent progress is known by group members. */
     PersistenceManager persistence_manager;
     /** Contains all state related to managing Views, including the
