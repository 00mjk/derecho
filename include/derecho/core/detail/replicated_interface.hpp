--- conflicted
+++ resolved
@@ -20,17 +20,11 @@
     virtual void send_object_raw(tcp::socket& receiver_socket) const = 0;
     virtual std::size_t receive_object(char* buffer) = 0;
     virtual bool is_persistent() const = 0;
-<<<<<<< HEAD
-    virtual void make_version(const persistent::version_t& ver, const HLC& hlc) noexcept(false) = 0;
-    virtual const persistent::version_t get_minimum_latest_persisted_version() noexcept(false) = 0;
-    virtual void persist(const persistent::version_t version, unsigned char* signature) noexcept(false) = 0;
+    virtual void make_version(const persistent::version_t& ver, const HLC& hlc) = 0;
+    virtual const persistent::version_t get_minimum_latest_persisted_version() = 0;
+    virtual void persist(const persistent::version_t version, unsigned char* signature) = 0;
     virtual bool verify_log(const persistent::version_t version, openssl::Verifier& verifier,
                             const unsigned char* signature) = 0;
-=======
-    virtual void make_version(const persistent::version_t& ver, const HLC& hlc) = 0;
-    virtual const persistent::version_t get_minimum_latest_persisted_version() = 0;
-    virtual void persist(const persistent::version_t version) = 0;
->>>>>>> 4a402b63
     virtual void truncate(const persistent::version_t& latest_version) = 0;
     virtual void post_next_version(const persistent::version_t& version, const uint64_t& msg_ts) = 0;
 };
