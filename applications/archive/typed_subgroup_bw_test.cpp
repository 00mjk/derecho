--- conflicted
+++ resolved
@@ -43,28 +43,6 @@
     uint64_t max_msg_size = derecho::getConfUInt64(CONF_DERECHO_MAX_PAYLOAD_SIZE);
     int count = std::stoi(argv[2]);
 
-<<<<<<< HEAD
-    derecho::SubgroupInfo subgroup_info{
-            {{std::type_index(typeid(TestObject)), [num_of_nodes](const derecho::View& curr_view, int& next_unassigned_rank) {
-                  if(curr_view.num_members < num_of_nodes) {
-                      std::cout << "not enough members yet:" << curr_view.num_members << " < " << num_of_nodes << std::endl;
-                      throw derecho::subgroup_provisioning_exception();
-                  }
-                  derecho::subgroup_shard_layout_t subgroup_vector(1);
-
-                  std::vector<uint32_t> members(num_of_nodes);
-                  for(int i = 0; i < num_of_nodes; i++) {
-                      members[i] = i;
-                  }
-
-                  subgroup_vector[0].emplace_back(curr_view.make_subview(members));
-                  next_unassigned_rank = std::max(next_unassigned_rank, num_of_nodes);
-                  return subgroup_vector;
-              }}},
-            {std::type_index(typeid(TestObject))}};
-=======
-    uint32_t node_id = derecho::getConfUInt32(CONF_DERECHO_LOCAL_ID);
-
     derecho::SubgroupInfo subgroup_info{[num_of_nodes](const std::type_index& subgroup_type,
             const std::unique_ptr<derecho::View>& prev_view, derecho::View& curr_view) {
         if(curr_view.num_members < num_of_nodes) {
@@ -82,7 +60,6 @@
         curr_view.next_unassigned_rank = std::max(curr_view.next_unassigned_rank, num_of_nodes);
         return subgroup_vector;
     }};
->>>>>>> 8de1d7d0
 
     auto ba_factory = [](PersistentRegistry*) { return std::make_unique<TestObject>(); };
 
