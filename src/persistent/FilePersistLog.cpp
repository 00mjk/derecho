--- conflicted
+++ resolved
@@ -472,11 +472,7 @@
     return last_persisted;
 }
 
-<<<<<<< HEAD
-int64_t FilePersistLog::getVersionIndex(version_t ver) {
-=======
-int64_t FilePersistLog::getVersionIndex(const version_t& ver, bool exact) {
->>>>>>> f18b0e52
+int64_t FilePersistLog::getVersionIndex(version_t ver, bool exact) {
     FPL_RDLOCK;
 
     //binary search
@@ -524,11 +520,7 @@
     return LOG_ENTRY_DATA(LOG_ENTRY_AT(ridx));
 }
 
-<<<<<<< HEAD
-const void* FilePersistLog::getEntry(version_t ver) {
-=======
-const void* FilePersistLog::getEntry(const int64_t& ver, bool exact) {
->>>>>>> f18b0e52
+const void* FilePersistLog::getEntry(version_t ver, bool exact) {
     LogEntry* ple = nullptr;
 
     FPL_RDLOCK;
