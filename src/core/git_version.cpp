/**
 * @file git_version.cpp
 *
 * This file is automatically created by the pre-commit hook that is distributed 
 * with Derecho in the githooks folder; this script should be installed in your 
 * local repository's .git/hooks/ directory.
 */

#include <derecho/core/git_version.hpp>

namespace derecho {

const int MAJOR_VERSION = 1;
const int MINOR_VERSION = 0;
const int PATCH_VERSION = 0;
<<<<<<< HEAD
const int COMMITS_AHEAD_OF_VERSION = 13;
const char* VERSION_STRING = "1.0.0";
const char* VERSION_STRING_PLUS_COMMITS = "1.0.0+13";
=======
const int COMMITS_AHEAD_OF_VERSION = 6;
const char* VERSION_STRING = "1.0.0";
const char* VERSION_STRING_PLUS_COMMITS = "1.0.0+6";
>>>>>>> 5aa1e1a6

}<|MERGE_RESOLUTION|>--- conflicted
+++ resolved
@@ -13,14 +13,8 @@
 const int MAJOR_VERSION = 1;
 const int MINOR_VERSION = 0;
 const int PATCH_VERSION = 0;
-<<<<<<< HEAD
-const int COMMITS_AHEAD_OF_VERSION = 13;
+const int COMMITS_AHEAD_OF_VERSION = 14;
 const char* VERSION_STRING = "1.0.0";
-const char* VERSION_STRING_PLUS_COMMITS = "1.0.0+13";
-=======
-const int COMMITS_AHEAD_OF_VERSION = 6;
-const char* VERSION_STRING = "1.0.0";
-const char* VERSION_STRING_PLUS_COMMITS = "1.0.0+6";
->>>>>>> 5aa1e1a6
+const char* VERSION_STRING_PLUS_COMMITS = "1.0.0+14";
 
 }