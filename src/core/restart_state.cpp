--- conflicted
+++ resolved
@@ -439,12 +439,8 @@
                                                        getConfUInt16(CONF_DERECHO_GMS_PORT),
                                                        getConfUInt16(CONF_DERECHO_RPC_PORT),
                                                        getConfUInt16(CONF_DERECHO_SST_PORT),
-<<<<<<< HEAD
                                                        getConfUInt16(CONF_DERECHO_RDMC_PORT),
                                                        getConfUInt16(CONF_DERECHO_EXTERNAL_PORT));
-=======
-                                                       getConfUInt16(CONF_DERECHO_RDMC_PORT));
->>>>>>> 4a841f1a
     }
     //Mark any nodes from the last view that haven't yet responded as failed
     for(std::size_t rank = 0; rank < curr_view->members.size(); ++rank) {
