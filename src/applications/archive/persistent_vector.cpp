#include <chrono>
#include <iostream>
#include <map>
#include <memory>
#include <string>
#include <thread>
#include <vector>

#include <derecho/core/derecho.hpp>

using derecho::ExternalCaller;
using derecho::Replicated;
using std::cout;
using std::cerr;
using std::endl;
using namespace persistent;

/**
 * Example for replicated object with Persistent<T>
 */
class PFoo : public mutils::ByteRepresentable, public derecho::PersistsFields {
    Persistent<int> pint;
#define INVALID_VALUE	(-1)

public:
    virtual ~PFoo() noexcept(true) {
    }
    int read_state(int64_t ver) {
        return *pint[ver];
    }
    int read_state_by_time(uint64_t epoch_us) {
        int val = INVALID_VALUE;
        try {
            val = *pint[HLC(epoch_us,(uint64_t)0LLU)];
        } catch (...) {
            cout << "read_state_by_time(): invalid ts=" << epoch_us << endl;
        }
        return val;
    }
    bool change_state(int new_int) {
        if(new_int == *pint) {
            return false;
        }
        *pint = new_int;
        return true;
    }
    int64_t get_latest_version() {
        return pint.getLatestVersion();
    }

    enum Functions { READ_STATE,
                     READ_STATE_BY_TIME,
                     CHANGE_STATE,
                     GET_LATEST_VERSION, };

    static auto register_functions() {
        return std::make_tuple(derecho::rpc::tag<READ_STATE>(&PFoo::read_state),
                               derecho::rpc::tag<READ_STATE_BY_TIME>(&PFoo::read_state_by_time),
                               derecho::rpc::tag<CHANGE_STATE>(&PFoo::change_state),
                               derecho::rpc::tag<GET_LATEST_VERSION>(&PFoo::get_latest_version));
    }

    // constructor for PersistentRegistry
    PFoo(PersistentRegistry* pr) : pint([](){return std::make_unique<int>(0);}, nullptr, pr) {}
    PFoo(Persistent<int>& init_pint) : pint(std::move(init_pint)) {}
    DEFAULT_SERIALIZATION_SUPPORT(PFoo, pint);
};


int main(int argc, char** argv) {
    derecho::Conf::initialize(argc, argv);

    derecho::CallbackSet callback_set{
            nullptr,
            [](derecho::subgroup_id_t subgroup, persistent::version_t ver) {
                std::cout << "Subgroup " << subgroup << ", version " << ver << "is persisted." << std::endl;
            }};

    derecho::SubgroupInfo subgroup_info{[](const std::vector<std::type_index>& subgroup_type_order,
            const std::unique_ptr<derecho::View>& prev_view, derecho::View& curr_view) {
        if(curr_view.num_members < 2) {
            throw derecho::subgroup_provisioning_exception();
        }
        derecho::subgroup_shard_layout_t subgroup_vector(1);
        //Put the desired SubView at subgroup_vector[0][0] since there's one subgroup with one shard
        subgroup_vector[0].emplace_back(curr_view.make_subview({0, 1}));
        curr_view.next_unassigned_rank = std::max(curr_view.next_unassigned_rank, 2);
        //Since we know there is only one subgroup type, just put a single entry in the map
        derecho::subgroup_allocation_map_t subgroup_allocation;
        subgroup_allocation.emplace(std::type_index(typeid(PFoo)), std::move(subgroup_vector));
        return subgroup_allocation;
    }};

<<<<<<< HEAD
    auto pfoo_factory = [](PersistentRegistry* pr, derecho::subgroup_id_t) { return std::make_unique<PFoo>(pr); };
=======
    auto pfoo_factory = [](PersistentRegistry* pr,derecho::subgroup_id_t) { return std::make_unique<PFoo>(pr); };
>>>>>>> f7e5a7b7

    derecho::Group<PFoo> group(callback_set, subgroup_info, nullptr,
                               std::vector<derecho::view_upcall_t>{},
                               pfoo_factory);

    cout << "Finished constructing/joining Group" << endl;
    uint32_t node_rank = group.get_my_rank();

    // Update the states:
    Replicated<PFoo> & pfoo_rpc_handle = group.get_subgroup<PFoo>();
    int values[] = {(int)(1000 + node_rank), (int)(2000 + node_rank), (int)(3000 + node_rank) };
    for (int i=0;i<3;i++) {
        derecho::rpc::QueryResults<bool> resultx = pfoo_rpc_handle.ordered_send<PFoo::CHANGE_STATE>(values[i]);
        decltype(resultx)::ReplyMap& repliex = resultx.get();
        cout << "Change state to " << values[i] << endl;
        for (auto& reply_pair : repliex) {
            cout << "\tnode[" << reply_pair.first << "] replies with '" << std::boolalpha << reply_pair.second.get() << "'." << endl;
        }
    }

    if(node_rank == 0) {
        std::this_thread::sleep_for(std::chrono::seconds(1));

        // Query for latest version.
        int64_t lv = 0;
        derecho::rpc::QueryResults<int64_t> resultx = pfoo_rpc_handle.ordered_send<PFoo::GET_LATEST_VERSION>();
        decltype(resultx)::ReplyMap& repliex = resultx.get();
        cout << "Query the latest versions:" << endl;
        for (auto& reply_pair:repliex) {
            lv = reply_pair.second.get();
            cout << "\tnode[" << reply_pair.first << "] replies with version " << lv << "." << endl;
        }

        // Query all versions.
        for(int64_t ver = 0; ver <= lv ; ver ++) {
            derecho::rpc::QueryResults<int> resultx = pfoo_rpc_handle.ordered_send<PFoo::READ_STATE>(ver);
            cout << "Query the value of version:" << ver << endl;
            for (auto& reply_pair:resultx.get()) {
                cout <<"\tnode[" << reply_pair.first << "]: v["<<ver<<"]="<<reply_pair.second.get()<<endl;
            }
        }

        // Query state by time.
        struct timespec tv;
        if(clock_gettime(CLOCK_REALTIME,&tv)) {
            cerr << "failed to read current time" << endl;
        } else {
            uint64_t now = tv.tv_sec*1000000+tv.tv_nsec/1000;
            uint64_t too_early = now - 5000000; // 5 second before
            // wait for the temporal frontier...
            std::this_thread::sleep_for(std::chrono::seconds(1));
            derecho::rpc::QueryResults<int> resultx = pfoo_rpc_handle.ordered_send<PFoo::READ_STATE_BY_TIME>(now);
            cout << "Query for now: ts="<< now << "us" << endl;
            for (auto& reply_pair:resultx.get()) {
                cout << "\tnode[" << reply_pair.first << "] replies with value:" << reply_pair.second.get() << endl;
            }
           derecho::rpc::QueryResults<int> resulty = pfoo_rpc_handle.ordered_send<PFoo::READ_STATE_BY_TIME>(too_early);
            cout << "Query for 5 sec before: ts="<< too_early << "us" <<endl;
            for (auto& reply_pair:resulty.get()) {
                cout << "\tnode[" << reply_pair.first << "] replies with value:" << reply_pair.second.get() << endl;
            }
        }
    }

    cout << "Reached end of main(), entering infinite loop so program doesn't exit" << std::endl;
    while(true) {
    }
}<|MERGE_RESOLUTION|>--- conflicted
+++ resolved
@@ -91,11 +91,7 @@
         return subgroup_allocation;
     }};
 
-<<<<<<< HEAD
-    auto pfoo_factory = [](PersistentRegistry* pr, derecho::subgroup_id_t) { return std::make_unique<PFoo>(pr); };
-=======
     auto pfoo_factory = [](PersistentRegistry* pr,derecho::subgroup_id_t) { return std::make_unique<PFoo>(pr); };
->>>>>>> f7e5a7b7
 
     derecho::Group<PFoo> group(callback_set, subgroup_info, nullptr,
                                std::vector<derecho::view_upcall_t>{},
